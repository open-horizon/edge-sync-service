package common

import (
	"crypto"
	"crypto/sha1"
	"crypto/sha256"
	"fmt"
	"hash"
	"net/http"
	"os"
	"regexp"
<<<<<<< HEAD
	"strconv"
=======
	"runtime"
>>>>>>> 4da9d72e
	"strings"
	"sync"
	"time"
	"golang.org/x/sync/semaphore"
)

// SyncServiceError is a common error type used in the sync service
// swagger:ignore
type SyncServiceError error

// InvalidRequest is the error for invalid reguests
// swagger:ignore
type InvalidRequest struct {
	Message string
}

func (e *InvalidRequest) Error() string {
	return e.Message
}

// IsInvalidRequest returns true if the error passed in is the common.InvalidRequest error
func IsInvalidRequest(err error) bool {
	_, ok := err.(*InvalidRequest)
	return ok
}

// SetupError is the error for setup issues
// swagger:ignore
type SetupError struct {
	Message string
}

func (e *SetupError) Error() string {
	return e.Message
}

// SecurityError is the error for requests failed because of security
type SecurityError struct {
	Message string
}

func (e *SecurityError) Error() string {
	return e.Message
}

// IOError is the error for requests failed because of the IO
type IOError struct {
	Message string
}

func (e *IOError) Error() string {
	return e.Message
}

// PathError is the error for path issues
type PathError struct {
	Message string
}

func (e *PathError) Error() string {
	return e.Message
}

// InternalError is a general error
type InternalError struct {
	Message string
}

func (e *InternalError) Error() string {
	return e.Message
}

// NotFound is the error returned if an object wasn't found
type NotFound struct {
	message string
}

func (e *NotFound) Error() string {
	if e.message == "" {
		return "Object was not found"
	}
	return e.message
}

// IsNotFound returns true if the error passed in is the common.NotFound error
func IsNotFound(err error) bool {
	_, ok := err.(*NotFound)
	return ok
}

// Destination describes a sync service node.
// Each sync service edge node (ESS) has an address that is composed of the node's ID, Type, and Organization.
// An ESS node communicates with the CSS using either MQTT or HTTP.
// swagger:model
type Destination struct {

	// DestOrgID is the destination organization ID
	// Each sync service object belongs to a single organization
	DestOrgID string `json:"destinationOrgID" bson:"destination-org-id"`

	// DestType is the destination type
	//   required: true
	DestType string `json:"destinationType" bson:"destination-type"`

	// DestID is the destination ID
	//   required: true
	DestID string `json:"destinationID" bson:"destination-id"`

	// Communication is the communication protocol used by the destination to connect (can be MQTT or HTTP)
	//   required: true
	//   enum:  HTTP,MQTT
	Communication string `json:"communication" bson:"communication"`

	// CodeVersion is the sync service code version used by the destination
	//   required: true
	CodeVersion string `json:"codeVersion" bson:"code-version"`
}

// PolicyProperty is a property in a policy
// swagger:model
type PolicyProperty struct {
	// Name is the name of the property
	//   required: true
	Name string `json:"name" bson:"name"`

	// Value is the value of the property
	//   required: true
	Value interface{} `json:"value" bson:"value"`

	// Type is the type of the property.
	// It is only required where the system can't interpret the value correctly by context.
	//   required: false
	Type string `json:"type" bson:"type"`
}

// ServiceID contains the ID of a service to which an object may have affinity for
// swagger:model
type ServiceID struct {
	// OrgID is the organization ID of the service
	OrgID string `json:"orgID" bson:"org-id"`

	// Arch is the architecture of the service
	Arch string `json:"arch" bson:"arch"`

	// ServiceName is the name of the service
	ServiceName string `json:"serviceName" bson:"service-name"`

	// Version is the version of the service
	Version string `json:"version" bson:"version"`
}

// Policy describes a policy made up of a set of properties and constraints
// swagger:model
type Policy struct {
	// Properties is the set of properties for a particular policy
	Properties []PolicyProperty `json:"properties" bson:"properties"`

	// Constraints is a set of expressions that form the constraints for the policy
	Constraints []string `json:"constraints" bson:"constraints"`

	// Services is the list of services this object has affinity for
	Services []ServiceID `json:"services" bson:"services"`

	// Timestamp indicates when the policy was last updated (result of time.Now().UTC().UnixNano())
	Timestamp int64 `json:"timestamp" bson:"timestamp"`
}

// GetRemovedPolicyServices is the method to compare existing destination policy and new destination policy, returning removed policy services
func GetRemovedPolicyServices(existingPolicy *Policy, newPolicy *Policy) []ServiceID {
	removedServices := make([]ServiceID, 0)
	if existingPolicy == nil {
		return removedServices
	} else if newPolicy == nil { // existingPolicy != nil && newPolicy == nil, add all service from existingPolicy to returned list
		return existingPolicy.Services
	} else { // existingPolicy != nil && newPolicy != nil
		for _, existingService := range existingPolicy.Services {
			found := false
			for _, newService := range newPolicy.Services {
				if newService.OrgID == existingService.OrgID &&
					newService.ServiceName == existingService.ServiceName &&
					newService.Version == existingService.Version {
					found = true
					break

				}
			}

			if !found {
				removedServices = append(removedServices, existingService)
			}
		}
		return removedServices
	}
}

// ServiceListContains returns true if serviceIDList contains the given serviceID
func ServiceListContains(serviceList []ServiceID, service ServiceID) bool {
	for _, s := range serviceList {
		if s.OrgID == service.OrgID && s.ServiceName == service.ServiceName && s.Version == service.Version {
			return true
		}
	}
	return false
}

// RemoveServiceFromServiceList removes a service from the given service list and return it. Returns false if nothing removed from the list
func RemoveServiceFromServiceList(serviceID string, serviceList []ServiceID) ([]ServiceID, bool) {
	// serviceOrgID/version/serviceName
	parts := strings.SplitN(serviceID, "/", 3)
	if len(parts) < 3 {
		return serviceList, false
	}

	for i, s := range serviceList {
		if parts[0] == s.OrgID && parts[2] == s.ServiceName {
			if policySemVerRange, err := ParseSemVerRange(s.Version); err == nil {
				if serviceSemVer, err := ParseSemVer(parts[1]); err == nil {
					if policySemVerRange.IsInRange(serviceSemVer) {
						// find serviceList[i], remove it
						serviceList[i] = serviceList[len(serviceList)-1]
						return serviceList[:len(serviceList)-1], true
					}
				}
			}
		}
	}

	return serviceList, false
}

// StringListContains returns true if string list contains given string
func StringListContains(stringList []string, str string) bool {
	for _, s := range stringList {
		if s == str {
			return true
		}
	}
	return false
}

// GetHash returns the hash object and crypto hash algo name (used by rsa.VerifyPSS() func) of specified hash algorithm
func GetHash(hashAlgo string) (hash.Hash, crypto.Hash, SyncServiceError) {
	if hashAlgo == Sha1 {
		return sha1.New(), crypto.SHA1, nil
	} else if hashAlgo == Sha256 {
		return sha256.New(), crypto.SHA256, nil
	} else {
		return nil, 0, &InternalError{Message: fmt.Sprintf("Hash algorithm %s is not supported", hashAlgo)}
	}
}

func GetStartAndEndRangeFromRangeHeader(request *http.Request) (int64, int64, SyncServiceError) {
	// Get range from the "Range:bytes={startOffset}-{endOffset}"
	requestRangeAll := request.Header.Get("Range")
	fmt.Printf("Range header: %s\n", requestRangeAll)
	if requestRangeAll == "" {
		return -1, -1, nil
	}
	requestRange := requestRangeAll[6:]
	ranges := strings.Split(requestRange, "-")

	if len(ranges) != 2 {
		return -1, -1, &InvalidRequest{Message: "Failed to parse Range header: " + requestRangeAll}
	}

	beginOffset, err := strconv.ParseInt(ranges[0], 10, 64)
	if err != nil {
		return -1, -1, &InvalidRequest{Message: "Failed to get begin offset from Range header: " + err.Error()}
	}

	endOffset, err := strconv.ParseInt(ranges[1], 10, 64)
	if err != nil {
		return -1, -1, &InvalidRequest{Message: "Failed to get end offset from Range header: " + err.Error()}
	}

	if beginOffset > endOffset {
		return -1, -1, &InvalidRequest{Message: "Begin offset cannot be greater than end offset"}
	}

	return beginOffset, endOffset, nil
}

// Content-Range: bytes 1-2/*\
// Returns totalsize, startOffset, endOffset, err
func GetStartAndEndRangeFromContentRangeHeader(request *http.Request) (int64, int64, int64, SyncServiceError) {
	// Get range from the "Range:bytes={startOffset}-{endOffset}"
	requestContentRange := request.Header.Get("Content-Range")
	fmt.Printf("Content-Range header: %s\n", requestContentRange)
	if requestContentRange == "" {
		return 0, -1, -1, nil
	}
	contentRange := strings.Replace(requestContentRange, "bytes ", "", -1)
	// 1-2/30
	ranges := strings.Split(contentRange, "/")

	if len(ranges) != 2 {
		return 0, -1, -1, &InvalidRequest{Message: "Failed to parse Content-Range header: " + requestContentRange}
	}
	// [1-2, 30]
	totalSize, err := strconv.ParseInt(ranges[1], 10, 64)
	if err != nil {
		return 0, -1, -1, &InvalidRequest{Message: "Failed to get total size from Content-Range header: " + err.Error()}
	}

	offsets := strings.Split(ranges[0], "-")
	if len(offsets) != 2 {
		return 0, -1, -1, &InvalidRequest{Message: "Failed to get offsets from Content-Range header: " + requestContentRange}
	}

	startOffset, err := strconv.ParseInt(offsets[0], 10, 64)
	if err != nil {
		return 0, -1, -1, &InvalidRequest{Message: "Failed to get start offset from Content-Range header: " + err.Error()}
	}

	endOffset, err := strconv.ParseInt(offsets[1], 10, 64)
	if err != nil {
		return 0, -1, -1, &InvalidRequest{Message: "Failed to get end offset from Content-Range header: " + err.Error()}
	}

	if startOffset > endOffset {
		return 0, -1, -1, &InvalidRequest{Message: "Begin offset cannot be greater than end offset"}
	}

	return totalSize, startOffset, endOffset, nil
}

// MetaData is the metadata that identifies and defines the sync service object.
// Every object includes metadata (mandatory) and data (optional). The metadata and data can be updated independently.
// Each sync service node (ESS) has an address that is composed of the node's ID, Type, and Organization.
// To send an object to a single node set the destinationType and destinationID fields to match the node's Type and ID.
// To send an object to all the nodes of a certain type set destinationType to the appropriate type and leave destinationID empty.
// If both destinationType and destinationID are empty the object is sent to all nodes.
// swagger:model
type MetaData struct {
	// ObjectID is a unique identifier of the object
	//   required: true
	ObjectID string `json:"objectID" bson:"object-id"`

	// ObjectType is the type of the object.
	// The type is used to group multiple objects, for example when checking for object updates.
	//   required: true
	ObjectType string `json:"objectType" bson:"object-type"`

	// DestOrgID is the organization ID of the object (an object belongs to exactly one organization).
	// This field is ignored when working with ESS (the ESS's orgID is used).
	DestOrgID string `json:"destinationOrgID" bson:"destination-org-id"`

	// DestID is the ID of the destination. If omitted the object is sent to all ESSs with the same DestType.
	// This field is ignored when working with ESS (the destination is the CSS).
	DestID string `json:"destinationID" bson:"destination-id"`

	// DestType is the type of destination to send the object to.
	// If omitted (and if DestinationsList is omitted too) the object is broadcasted to all known destinations.
	// This field is ignored when working with ESS (the destination is always the CSS).
	DestType string `json:"destinationType" bson:"destination-type"`

	// DestinationsList is the list of destinations as type:id pairs to send the object to.
	// When a DestinationsList is provided DestType and DestID must be omitted.
	// This field is ignored when working with ESS (the destination is always the CSS).
	DestinationsList []string `json:"destinationsList" bson:"destinations-list"`

	// DestinationPolicy is the policy specification that should be used to distribute this object
	// to the appropriate set of destinations.
	// When a DestinationPolicy is provided DestinationsList, DestType, and DestID must be omitted.
	DestinationPolicy *Policy `json:"destinationPolicy" bson:"destination-policy"`

	// Expiration is a timestamp/date indicating when the object expires.
	// When the object expires it is automatically deleted.
	// The timestamp should be provided in RFC3339 format.
	// This field is available only when working with the CSS.
	// Optional field, if omitted the object doesn't expire.
	Expiration string `json:"expiration" bson:"expiration"`

	// Version is the object's version (as used by the application).
	// Optional field, empty by default.
	Version string `json:"version" bson:"version"`

	// Description is a textual description of the object.
	// Optional field, empty by default.
	Description string `json:"description" bson:"description"`

	// Link is a link to where the data for this object can be fetched from.
	// The link is set and used by the application. The sync service does not access the link.
	// Optional field, if omitted the data must be provided by the application.
	Link string `json:"link" bson:"link"`

	// Inactive is a flag indicating that this object is inactive for now.
	// An object can be created as inactive which means it is not delivered to its destination. The object can be activated later.
	// Optional field, default is false (object active).
	Inactive bool `json:"inactive" bson:"inactive"`

	// ActivationTime is a timestamp/date as to when this object should automatically be activated.
	// The timestamp should be provided in RFC3339 format.
	// Optional field, if omitted (and Inactive is true) the object is never automatically activated.
	ActivationTime string `json:"activationTime" bson:"activation-time"`

	// NoData is a flag indicating that there is no data for this object.
	// Objects with no data can be used, for example, to send notifications.
	// Optional field, default is false (object includes data).
	NoData bool `json:"noData" bson:"no-data"`

	// MetaOnly is a flag that indicates that this update is only of the metadata. The current object's data is left unchanged.
	// Optional field, default is false (both data and metadata are updated).
	MetaOnly bool `json:"metaOnly" bson:"meta-only"`

	// DestinationDataURI is a URI indicating where the receiver of the object should store it.
	// Currently only file URIs are supported.
	// This field is available only when working with the CSS.
	// Optional field, if omitted the object is stored in the node's internal storage.
	DestinationDataURI string `json:"destinationDataUri" bson:"data-uri"`

	// SourceDataURI is a URI indicating where the sender of the object should read the data from.
	// Currently only file URIs are supported.
	// This field is available only when working with the ESS.
	// Optional field, if omitted the object's data should be provided by the user.
	SourceDataURI string `json:"sourceDataUri" bson:"source-data-uri"`

	// ExpectedConsumers is the number of applications that are expected to indicate that they have consumed the object.
	// Optional field, default is 1.
	ExpectedConsumers int `json:"consumers" bson:"consumers"`

	// AutoDelete is a flag indicating whether to delete the object after it is delivered to all its destinations from the DestinationsList.
	// Optional field, default is false (do not delete).
	// This field is used only when working with the CSS. Objects are always deleted after delivery on the ESS.
	AutoDelete bool `json:"autodelete" bson:"autodelete"`

	// OriginID is the ID of origin of the object. Set by the internal code.
	// Read only field, should not be set by users.
	OriginID string `json:"originID" bson:"origin-id"`

	// OriginType is the type of origin of the object. Set by the internal code.
	// Read only field, should not be set by users.
	OriginType string `json:"originType" bson:"origin-type"`

	// Deleted is a flag indicating to applications polling for updates that this object has been deleted.
	// Read only field, should not be set by users.
	Deleted bool `json:"deleted" bson:"deleted"`

	// InstanceID is an internal instance ID.
	// This field should not be set by users.
	InstanceID int64 `json:"instanceID" bson:"instance-id"`

	// DataID is an internal data ID.
	// This field should not be set by users.
	DataID int64 `json:"dataID" bson:"data-id"`

	// ObjectSize is an internal field indicating the size of the object's data.
	// This field should not be set by users.
	ObjectSize int64 `json:"objectSize" bson:"object-size"`

	// ChunkSize is an internal field indicating the maximal message payload size.
	// This field should not be set by users.
	ChunkSize int `json:"chunkSize" bson:"chunk-size"`

	// HashAlgorithm used for data signature sign/verification. "SHA1" and "SHA256" are supported hash algorithms.
	// Valid values are: "SHA1", "SHA256"
	// Optional field, if omitted the data signature/verification will not be applied
	HashAlgorithm string `json:"hashAlgorithm" bson:"hash-algorithm"`

	// PublicKey is a base64 encoded string. It is the publicKey to verify the data of the object
	// Optional field, if omitted the data will not be verified with public key and signature
	PublicKey string `json:"publicKey" bson:"public-key"`

	// Signature is a base64 encoded string. It is the data signature to verify data of the object
	// Optional field, if omitted the data will not be verified with public key and signature
	Signature string `json:"signature" bson:"signature"`

	// Public is a flag indicate this object is visiable to all users in all orgs
	// Optional field, default is false (not visiable to all users)
	Public bool `json:"public" bson:"public"`

	// DataVerified is an internal field set by ESS after ESS downloads data from CSS or by CSS after ESS uploads data
	// Data can be obtained only when DataVerified field is true
	DataVerified bool `json:"dataVerified" bson:"data-verified"`

	// OwnerID is an internal field indicating who creates the object
	// This field should not be set by users
	OwnerID string `json:"ownerID" bson:"owner-id"`
}

// ChunkInfo describes chunks for multi-inflight data transfer.
// swagger:ignore
type ChunkInfo struct {
	ResendTime int64 `json:"resendTime" bson:"resend-time"`
}

// Notification is used to store notifications in the store
// swagger:ignore
type Notification struct {
	ObjectID   string `json:"objectID" bson:"object-id"`
	ObjectType string `json:"objectType" bson:"object-type"`
	DestOrgID  string `json:"destinationOrgID" bson:"destination-org-id"`
	DestID     string `json:"destinationID" bson:"destination-id"`
	DestType   string `json:"destinationType" bson:"destination-type"`
	Status     string `json:"status" bson:"status"`
	InstanceID int64  `json:"instanceID" bson:"instance-id"`
	DataID     int64  `json:"dataID" bson:"data-id"`
	ResendTime int64  `json:"resendTime" bson:"resend-time"`
}

// StoreDestinationStatus is the information about destinations and their status for an object
// swagger:ignore
type StoreDestinationStatus struct {
	Destination Destination `bson:"destination"`
	Status      string      `bson:"status"`
	Message     string      `bson:"message"`
}

// DestinationsStatus describes the delivery status of an object for a destination
// DestinationsStatus provides information about the delivery status of an object for a certain destination.
// The status can be one of the following:
// Indication whether the object has been delivered to the destination
//   pending - inidicates that the object is pending delivery to this destination
//   delivering - indicates that the object is being delivered to this destination
//   delivered - indicates that the object was delivered to this destination
//   consumed - indicates that the object was consumed by this destination
//   deleted - indicates that this destination acknowledged the deletion of the object
//   error - indicates that a feedback error message was received from this destination
// swagger:model
type DestinationsStatus struct {
	// DestType is the destination type
	//   required: true
	DestType string `json:"destinationType"`

	// DestID is the destination ID
	//   required: true
	DestID string `json:"destinationID"`

	// Status is the destination status
	//   required: true
	//   enum: pending,delivering,delivered,consumed,deleted,error
	Status string `json:"status"`

	// Message is the message for the destination
	//    required: false
	Message string `json:"message"`
}

// ObjectStatus describes the delivery status of an object for a destination
// The status can be one of the following:
// Indication whether the object has been delivered to the destination
//   delivering - indicates that the object is being delivered
//   delivered - indicates that the object was delivered
//   consumed - indicates that the object was consumed
//   deleted - indicates that this destination acknowledged the deletion of the object
//   error - indicates that a feedback error message was received
// swagger:model
type ObjectStatus struct {
	// OrgID is the organization ID of the organization
	OrgID string `json:"orgID"`

	// ObjectType is the object type
	//   required: true
	ObjectType string `json:"objectType"`

	// ObjectID is the object ID
	//   required: true
	ObjectID string `json:"objectID"`

	// Status is the object status for this destination
	//   required: true
	//   enum: delivering,delivered,consumed,deleted,error
	Status string `json:"status"`
}

// ObjectDestinationPolicy contains information about an object that has a Destination Policy.
// swagger:model
type ObjectDestinationPolicy struct {
	// OrgID is the organization ID of the object (an object belongs to exactly one organization).
	//   required: true
	OrgID string `json:"orgID"`

	// ObjectType is the type of the object.
	// The type is used to group multiple objects, for example when checking for object updates.
	//   required: true
	ObjectType string `json:"objectType"`

	// ObjectID is a unique identifier of the object
	//   required: true
	ObjectID string `json:"objectID"`

	// DestinationPolicy is the policy specification that should be used to distribute this object
	// to the appropriate set of destinations.
	DestinationPolicy *Policy `json:"destinationPolicy,omitempty"`

	// Destinations is the list of the object's current destinations
	Destinations []DestinationsStatus `json:"destinations"`
}

// Organization contains organization's information
// swagger:model
type Organization struct {
	// OrgID is the organization ID of the organization
	OrgID string `json:"orgID" bson:"org-id"`

	// User is the user name to be used when connecting to this organization
	User string `json:"user" bson:"user"`

	// Password is the password to be used when connecting to this organization
	Password string `json:"password" bson:"password"`

	// Address is the broker address to be used when connecting to this organization
	Address string `json:"address" bson:"address"`
}

// StoredOrganization contains organization and its update timestamp
type StoredOrganization struct {
	Org       Organization
	Timestamp time.Time
}

// MessagingGroup maps organization to its messaging group
type MessagingGroup struct {
	OrgID     string
	GroupName string
}

// ConsumedObject contains consumed object's meta data and its timestamp
type ConsumedObject struct {
	MetaData  MetaData
	Timestamp time.Time
}

// NotificationInfo contains information about a message to send to the other side
type NotificationInfo struct {
	NotificationTopic string
	DestType          string
	DestID            string
	InstanceID        int64
	DataID            int64
	MetaData          *MetaData
}

type ObjectInQueue struct {
	NotificationAction string // Notification status and type
	NotificationType   string
	Object             MetaData
	Destinations       []StoreDestinationStatus //use this list if NotificationType is common.TypeDestination
}

type DestinationRequestInQueue struct {
	Action      string
	Status      string
	Object      MetaData
	Destination Destination
}

// ACLentry contains ACL information about each user
type ACLentry struct {
	Username    string
	ACLUserType string
	ACLRole     string
}

// Object status
const (
	NotReadyToSend     = "notReady"           // The object is not ready to be sent to the other side
	ReadyToSend        = "ready"              // The object is ready to be sent to the other side
	PartiallyReceived  = "partiallyreceived"  // Received the object from the other side, waiting for its data
	CompletelyReceived = "completelyReceived" // The object was received completely from the other side
	ObjConsumed        = "objconsumed"        // The object was consumed by the app
	ObjDeleted         = "objdeleted"         // The object was deleted by the other side
	ObjReceived        = "objreceived"        // The object was received by the app
	ConsumedByDest     = "consumedByDest"     // The object was consumed by the other side (ESS only)
)

// Notification status and type
const (
	Update                = "update"
	Updated               = "updated"
	Consumed              = "consumed"
	AckConsumed           = "ackconsumed"
	ConsumedByDestination = "consumedByDest"
	Getdata               = "getdata"
	DataReceived          = "dataReceived"
	Data                  = "data"
	UpdatePending         = "updatePending"
	ConsumedPending       = "consumedPending"
	Delete                = "delete"
	DeletePending         = "deletePending"
	Deleted               = "deleted"
	DeletedPending        = "deletedPending"
	AckDelete             = "ackDelete"
	AckDeleted            = "ackDeleted"
	Resend                = "resend"
	AckResend             = "ackresend"
	Register              = "register"
	AckRegister           = "regack"
	RegisterNew           = "registerNew"
	RegisterAsNew         = "registerAsNew"
	Unregister            = "unregister"
	Received              = "received"
	ReceivedPending       = "receivedpending"
	AckReceived           = "ackreceived"
	ReceivedByDestination = "receivedByDest"
	Feedback              = "feedback"
	Error                 = "error"
	Ping                  = "ping"
	ReceiverError         = "receiverError"
)

// Indication whether the object has been delivered to the destination
const (
	Pending    = "pending"
	Delivering = "delivering"
	Delivered  = "delivered"
	// Consumed (defined above)
	// Error (defined above)
	// Deleted (defined above)
)

// Feedback codes
const (
	InternalErrorCode = 1
	IOErrorCode       = 2
	SecurityErrorCode = 3
	PathErrorCode     = 4
	InvalidObject     = 5

	// All error codes must have a value below this value
	// and all feedback codes must have a value above this value
	lastErrorCode = 10000
)

// Magic is a magic number placed in the front of various payloads
const Magic = uint32(0x01010101)

// Registered indicates if this node, an ESS, has registered itself
var Registered bool

// ResendAcked indicates if the resend objects request had been acknowledged
var ResendAcked bool

// Running indicates that the Sync Service is running
var Running bool

// SyncServiceVersion is the current version of the Sync-Service
type SyncServiceVersion struct {
	Major uint32
	Minor uint32
}

// Version is the current version of the Sync-Service
var Version SyncServiceVersion

// VersionAsString returns the current version as string
func VersionAsString() string {
	return fmt.Sprintf("%d.%d", Version.Major, Version.Minor)
}

// SingleOrgCSS is true in case of CSS ouside WIoTP with one organization set in the configration,
// and false otherwise
var SingleOrgCSS bool

// HTTPCSSURL specifies the CSS URL for HTTP communication from ESS
var HTTPCSSURL string

// ServingAPIs when true, indicates that the Sync Service is serving the various APIs over HTTP
var ServingAPIs bool

// Types of various ACLs
const (
	DestinationsACLType = "destinations"
	ObjectsACLType      = "objects"
)

// API payload actions
const (
	AddAction      = "add"
	RemoveAction   = "remove"
	RegisterAction = "register"
	DeleteAction   = "delete"
)

// DestinationUpdateRequestInQueue Action
const (
// Update = "update"
)

// NotificationType of object sent to objectWorkQueue
const (
	TypeDestination = "destination"
	TypeObject      = "object"
)

// Resend flag options
const (
	ResendAll = iota
	ResendDelivered
	ResendUndelivered
)

// Storage providers
const (
	Bolt     = "bolt"
	InMemory = "inmemory"
	Mongo    = "mongo"
)

// HashStrings uses FNV-1a (Fowler/Noll/Vo) fast and well dispersed hash functions
// Reference: http://www.isthe.com/chongo/tech/comp/fnv/index.html
const (
	fnv32Init  uint32 = 0x811c9dc5
	fnv32Prime uint32 = 0x01000193
)

// Hash Algorithms supported for digital signature
const (
	Sha1   = "SHA1"
	Sha256 = "SHA256"
)

func init() {
	ServingAPIs = true
}

// HashStrings hashes strings
func HashStrings(strings ...string) uint32 {
	h := fnv32Init
	for _, s := range strings {
		l := len(s)
		for i := 0; i < l; i++ {
			h ^= uint32(s[i])
			h *= fnv32Prime
		}
	}
	return h
}

// Locks is a set of object locks
type Locks struct {
	numberOfLocks uint32
	locks         []sync.RWMutex
	name          string
}

// NewLocks initializes object locks
func NewLocks(name string) *Locks {
	locks := Locks{name: name}
	if Configuration.NodeType == ESS {
		locks.numberOfLocks = 256
	} else {
		locks.numberOfLocks = 1024
	}

	locks.locks = make([]sync.RWMutex, locks.numberOfLocks)
	return &locks
}


// ObjectDownloadSemaphore sets the concurrent spi object download concurrency
var ObjectDownloadSemaphore *semaphore.Weighted

// InitObjectDownloadSemaphore initializes ObjectDownloadSemaphore
func InitObjectDownloadSemaphore() {
	maxWorkers := runtime.GOMAXPROCS(-1) * Configuration.HTTPCSSObjDownloadConcurrencyMultiplier
	ObjectDownloadSemaphore = semaphore.NewWeighted(int64(maxWorkers))
}

// ObjectLocks are locks for object and notification changes
var ObjectLocks Locks

// InitObjectLocks initializes ObjectLocks
func InitObjectLocks() {
	ObjectLocks = *NewLocks("object")
}

// Lock locks the object
func (locks *Locks) Lock(index uint32) {
	locks.locks[index&(locks.numberOfLocks-1)].Lock()
}

// Unlock unlocks the object
func (locks *Locks) Unlock(index uint32) {
	locks.locks[index&(locks.numberOfLocks-1)].Unlock()
}

// RLock locks the object for reading
func (locks *Locks) RLock(index uint32) {
	locks.locks[index&(locks.numberOfLocks-1)].RLock()
}

// RUnlock unlocks the object for reading
func (locks *Locks) RUnlock(index uint32) {
	locks.locks[index&(locks.numberOfLocks-1)].RUnlock()
}

// ConditionalLock locks the object if the index doesn't correspond to a lock that is already taken
func (locks *Locks) ConditionalLock(index uint32, lockedIndex uint32) {
	if index&(locks.numberOfLocks-1) != lockedIndex&(locks.numberOfLocks-1) {
		locks.locks[index&(locks.numberOfLocks-1)].Lock()
	}
}

// ConditionalUnlock unlocks the object if the index doesn't correspond to a lock that is already taken
func (locks *Locks) ConditionalUnlock(index uint32, lockedIndex uint32) {
	if index&(locks.numberOfLocks-1) != lockedIndex&(locks.numberOfLocks-1) {
		locks.locks[index&(locks.numberOfLocks-1)].Unlock()
	}
}

// GetNotificationID gets the notification ID for the notification
func GetNotificationID(notification Notification) string {
	return CreateNotificationID(notification.DestOrgID, notification.ObjectType, notification.ObjectID, notification.DestType,
		notification.DestID)
}

// CreateNotificationID creates notification ID
func CreateNotificationID(orgID string, objectType string, objectID string, destType string, destID string) string {
	var strBuilder strings.Builder
	strBuilder.Grow(len(orgID) + len(objectType) + len(objectID) + len(destType) + len(destID) + 5)
	strBuilder.WriteString(orgID)
	strBuilder.WriteByte(':')
	strBuilder.WriteString(objectType)
	strBuilder.WriteByte(':')
	strBuilder.WriteString(objectID)
	strBuilder.WriteByte(':')
	strBuilder.WriteString(destType)
	strBuilder.WriteByte(':')
	strBuilder.WriteString(destID)
	return strBuilder.String()
}

// CreateFeedback extracts feedback parameters from an error
func CreateFeedback(err SyncServiceError) (code int, retryInterval int32, reason string) {
	retryInterval = 0
	reason = err.Error()
	switch err.(type) {
	case *SecurityError:
		code = SecurityErrorCode
	case *IOError:
		code = IOErrorCode
	case *PathError:
		code = PathErrorCode
	case *NotFound:
		code = InvalidObject
	default:
		code = InternalErrorCode
	}
	return
}

// IsErrorFeedback returns true if the feedback code corresponds to an error
func IsErrorFeedback(code int) bool {
	if code < lastErrorCode {
		return true
	}
	return false
}

// CreateError creates a sync-service error from a Go error
func CreateError(err error, message string) SyncServiceError {
	if os.IsPermission(err) {
		return &SecurityError{message + err.Error()}
	}
	switch err.(type) {
	case *os.PathError:
		return &PathError{message + err.Error()}
	case *os.LinkError:
		return &IOError{message + err.Error()}
	case *os.SyscallError:
		return &IOError{message + err.Error()}
	default:
		return &InternalError{message + err.Error()}
	}
}

var goRoutinesCounter int
var routinesLock sync.RWMutex
var waitingOnBlockChannel bool
var blockChannel chan int

// ResetGoRoutineCounter sets the go routines counter to 0
func ResetGoRoutineCounter() {
	routinesLock.Lock()
	goRoutinesCounter = 0
	routinesLock.Unlock()
	blockChannel = make(chan int, 1)
}

// GoRoutineStarted increments the go routines counter
func GoRoutineStarted() {
	routinesLock.Lock()
	goRoutinesCounter++
	routinesLock.Unlock()
}

// GoRoutineEnded decrements the go routines counter
func GoRoutineEnded() {
	routinesLock.Lock()
	goRoutinesCounter--
	if waitingOnBlockChannel && goRoutinesCounter <= 0 {
		blockChannel <- 1
	}
	routinesLock.Unlock()
}

// BlockUntilNoRunningGoRoutines blocks the current "thread"
func BlockUntilNoRunningGoRoutines() {
	routinesLock.RLock()
	if goRoutinesCounter <= 0 {
		routinesLock.RUnlock()
		return
	}

	waitingOnBlockChannel = true
	routinesLock.RUnlock()

	timer := time.NewTimer(time.Duration(Configuration.ShutdownQuiesceTime) * time.Second)
	select {
	case <-blockChannel:
	case <-timer.C:
	}
	timer.Stop()

	waitingOnBlockChannel = false
}

func IsValidHashAlgorithm(hashAlgorithm string) bool {
	if hashAlgorithm == Sha1 || hashAlgorithm == Sha256 {
		return true
	}
	return false
}

func NeedDataVerification(metaData MetaData) bool {
	if IsValidHashAlgorithm(metaData.HashAlgorithm) && metaData.PublicKey != "" && metaData.Signature != "" {
		return true
	}
	return false
}

// IsValidName checks if the string only contains letters, digits, and !@#%^*-_.~
var IsValidName = regexp.MustCompile(`^[a-zA-Z0-9|!|@|#|$|^|*|\-|_|.|~|\pL|\pN]+$`).MatchString

// IsInvalidDescription checks if metadata description text contains XSS tags in this format: <abc> or </abc>
var IsInvalidDescription = regexp.MustCompile(`<[/]?[a-zA-Z0-9]+>`).MatchString

// ValidateDestinationListInput checks if destinationsList contains < or >, to avoid injecting html like tags from user
func ValidateDestinationListInput(destinationsList []string) (bool, SyncServiceError) {
	if len(destinationsList) == 0 {
		return true, nil
	}

	for _, destination := range destinationsList {
		if strings.ContainsAny(destination, "<") || strings.ContainsAny(destination, ">") {
			message := fmt.Sprintf("destinationsList contains unsupported char: < or > (%+v)", destination)
			return false, &InvalidRequest{Message: message}
		}
	}
	return true, nil
}

func init() {
	Version.Major = 1
	Version.Minor = 0
}<|MERGE_RESOLUTION|>--- conflicted
+++ resolved
@@ -9,14 +9,12 @@
 	"net/http"
 	"os"
 	"regexp"
-<<<<<<< HEAD
+	"runtime"
 	"strconv"
-=======
-	"runtime"
->>>>>>> 4da9d72e
 	"strings"
 	"sync"
 	"time"
+
 	"golang.org/x/sync/semaphore"
 )
 
@@ -863,7 +861,6 @@
 	return &locks
 }
 
-
 // ObjectDownloadSemaphore sets the concurrent spi object download concurrency
 var ObjectDownloadSemaphore *semaphore.Weighted
 
