--- conflicted
+++ resolved
@@ -145,12 +145,6 @@
 
 	if common.Configuration.NodeType == common.ESS {
 		common.Registered = false
-<<<<<<< HEAD
-		// if common.Configuration.CommunicationProtocol == common.HTTPProtocol {
-		// 	go communication.Register()
-		// }
-=======
->>>>>>> 4da9d72e
 	}
 
 	common.ResendAcked = true
