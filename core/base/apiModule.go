package base

import (
	"bytes"
	"encoding/base64"
	"fmt"
	"io"
	"math"
	"net/url"
	"os"
	"strings"
	"sync"
	"time"

	"github.com/open-horizon/edge-sync-service/common"
	"github.com/open-horizon/edge-sync-service/core/communications"
	"github.com/open-horizon/edge-sync-service/core/dataURI"
	"github.com/open-horizon/edge-sync-service/core/dataVerifier"
	"github.com/open-horizon/edge-sync-service/core/leader"
	"github.com/open-horizon/edge-sync-service/core/storage"
	"github.com/open-horizon/edge-utilities/logger"
	"github.com/open-horizon/edge-utilities/logger/log"
	"github.com/open-horizon/edge-utilities/logger/trace"
)

var apiLock sync.RWMutex
var apiObjectLocks common.Locks

func init() {
	apiObjectLocks = *common.NewLocks("api")
}

// UpdateObject invoked when an app sends an updated object
func UpdateObject(orgID string, objectType string, objectID string, metaData common.MetaData, data []byte) common.SyncServiceError {
	if trace.IsLogging(logger.DEBUG) {
		trace.Debug("In UpdateObject. Update %s %s %s\n", orgID, objectType, objectID)
	}

	common.HealthStatus.ClientRequestReceived()

	if !common.IsValidName(orgID) {
		return &common.InvalidRequest{Message: fmt.Sprintf("Organization ID (%s) contains invalid characters", orgID)}
	}

	// Verify that the object is valid
	if metaData.ObjectID == "" {
		return &common.InvalidRequest{Message: "Object's meta data does not contain object's ID"}
	}
	if objectID != metaData.ObjectID {
		message := fmt.Sprintf("Object ID (%+v) in the URL doesn't match the object-id (%+v) in the payload", objectID, metaData.ObjectID)
		return &common.InvalidRequest{Message: message}
	}
	if !common.IsValidName(objectID) {
		return &common.InvalidRequest{Message: fmt.Sprintf("Object ID (%s) contains invalid characters", objectID)}
	}

	if metaData.ObjectType == "" {
		return &common.InvalidRequest{Message: "Object's meta data does not contain object's type"}
	}
	if objectType != metaData.ObjectType {
		message := fmt.Sprintf("Object type (%+v) in the URL doesn't match the object-type (%+v) in the payload", objectType, metaData.ObjectType)
		return &common.InvalidRequest{Message: message}
	}
	if !common.IsValidName(objectType) {
		return &common.InvalidRequest{Message: fmt.Sprintf("Object type (%s) contains invalid characters", objectType)}
	}

	if metaData.HashAlgorithm != "" && metaData.HashAlgorithm != common.Sha1 && metaData.HashAlgorithm != common.Sha256 {
		return &common.InvalidRequest{Message: fmt.Sprintf("Hash Algorithm (%s) is not supported. Please use %s or %s if specify", metaData.HashAlgorithm, common.Sha1, common.Sha256)}
	}

	// verify publicKey and signature is base64 encoded
	if metaData.PublicKey != "" {
		if _, err := base64.StdEncoding.DecodeString(metaData.PublicKey); err != nil {
			return &common.InvalidRequest{Message: "PublicKey is not base64 encoded. Error: " + err.Error()}
		}
	}

	if metaData.Signature != "" {
		if _, err := base64.StdEncoding.DecodeString(metaData.Signature); err != nil {
			return &common.InvalidRequest{Message: "Signature is not base64 encoded. Error: " + err.Error()}
		}
	}

	if metaData.Expiration != "" {
		if common.Configuration.NodeType == common.ESS {
			return &common.InvalidRequest{Message: "Object expiration is disabled on ESS"}
		}

		expiration, err := time.Parse(time.RFC3339, metaData.Expiration)
		if err != nil {
			return &common.InvalidRequest{Message: "Failed to parse expiration in object's meta data. Error: " + err.Error()}
		}
		if time.Now().After(expiration) {
			return &common.InvalidRequest{Message: "Invalid expiration time in object's meta data"}
		}
	}

	if metaData.Version != "" && !common.IsValidName(metaData.Version) {
		return &common.InvalidRequest{Message: fmt.Sprintf("Version (%s) contains one/some invalid characters (eg: <, >, =, ', \", &, space, \\, /)", metaData.Version)}
	}
	if metaData.Description != "" && common.IsInvalidDescription(metaData.Description) {
		return &common.InvalidRequest{Message: fmt.Sprintf("Description (%s) contains one/some invalid characters (<, >, =, ', \", &, space, \\, /)", metaData.Description)}
	}

	if metaData.MetaOnly && len(data) != 0 {
		return &common.InvalidRequest{Message: "Can't update data if MetaOnly is true"}
	}

	if metaData.DestID != "" && metaData.DestType == "" {
		return &common.InvalidRequest{Message: "Destination ID provided without destination type in object's meta data"}
	}
	if metaData.DestinationsList != nil && common.Configuration.NodeType == common.ESS {
		return &common.InvalidRequest{Message: "Destinations list is not supported for ESS"}
	}
	if metaData.DestinationsList != nil && metaData.DestType != "" {
		return &common.InvalidRequest{Message: "Both destinations list and destination type are specified"}
	}
	if validatedDestList, _ := common.ValidateDestinationListInput(metaData.DestinationsList); validatedDestList == false {
		return &common.InvalidRequest{Message: "Unsupported char <, > in destinationsList."}
	}

	if metaData.DestinationPolicy != nil {
		if metaData.DestType != "" {
			return &common.InvalidRequest{Message: "Both destination policy and destination type are specified"}
		}

		if metaData.DestinationsList != nil {
			return &common.InvalidRequest{Message: "Both destination policy and destination list are specified"}
		}

		properties := metaData.DestinationPolicy.Properties
		for _, property := range properties {
			if len(property.Name) == 0 {
				return &common.InvalidRequest{Message: "A property in the DestinationPolicy must have a name"}
			}
		}

		services := metaData.DestinationPolicy.Services
		for _, service := range services {
			if len(service.OrgID) == 0 || len(service.Arch) == 0 || len(service.ServiceName) == 0 || len(service.Version) == 0 {
				return &common.InvalidRequest{
					Message: "A service in a DestinationPolicy must have an organization ID, architecture, service name, and version specified"}
			}

			if _, err := common.ParseSemVerRange(service.Version); err != nil {
				return &common.InvalidRequest{
					Message: fmt.Sprintf("A service in the DestinationPolicy has an invalid version `%s`", service.Version)}
			}
		}
	}

	if metaData.DestType != "" && !common.IsValidName(metaData.DestType) {
		return &common.InvalidRequest{Message: fmt.Sprintf("Destination type (%s) contains invalid characters", metaData.DestType)}
	}

	if metaData.AutoDelete && metaData.DestinationsList == nil && metaData.DestID == "" {
		return &common.InvalidRequest{Message: "AutoDelete can be used only for objects with DestinationsList or DestID set"}
	}

	if metaData.ActivationTime != "" && metaData.Inactive {
		activation, err := time.Parse(time.RFC3339, metaData.ActivationTime)
		if err != nil {
			return &common.InvalidRequest{Message: "Failed to parse activation time in object's meta data. Error: " + err.Error()}
		}
		if time.Now().After(activation) {
			return &common.InvalidRequest{Message: "Invalid activation time in object's meta data"}
		}
	}

	if metaData.Deleted {
		return &common.InvalidRequest{Message: "Object marked as deleted"}
	}

	if metaData.DestinationDataURI != "" {
		if common.Configuration.NodeType == common.ESS {
			return &common.InvalidRequest{Message: "Data URI is disabled on CSS"}
		}

		uri, err := url.Parse(metaData.DestinationDataURI)
		if err != nil || !strings.EqualFold(uri.Scheme, "file") || uri.Host != "" {
			return &common.InvalidRequest{Message: "Invalid destination data URI"}
		}
	}

	if metaData.SourceDataURI != "" {
		if common.Configuration.NodeType == common.CSS {
			return &common.InvalidRequest{Message: "Data URI is disabled on CSS"}
		}
		if data != nil {
			return &common.InvalidRequest{Message: "Both source data URI and data are set"}
		}

		uri, err := url.Parse(metaData.SourceDataURI)
		if err != nil || !strings.EqualFold(uri.Scheme, "file") || uri.Host != "" {
			return &common.InvalidRequest{Message: "Invalid source data URI"}
		}
		if fi, err := os.Stat(uri.Path); err == nil {
			metaData.ObjectSize = fi.Size()
		} else {
			log.Error(" Invalid source data URI: %s, failed to get file information for the file, err= %v\n", metaData.SourceDataURI, err)
			return &common.InvalidRequest{Message: "Invalid source data URI"}
		}
	}

	if metaData.OriginType == "" || metaData.OriginID == "" {
		// Set the origin so the other side can respond
		metaData.OriginType = common.Configuration.DestinationType
		metaData.OriginID = common.Configuration.DestinationID
	} else {
		// metaData.OriginType != "" && metaData.OriginID != "", check if given valud is valid
		if !common.IsValidName(metaData.OriginType) {
			return &common.InvalidRequest{Message: fmt.Sprintf("OriginType (%s) contains one/some invalid characters (eg: <, >, =, ', \", &, space, \\, /)", metaData.OriginType)}
		} else if !common.IsValidName(metaData.OriginID) {
			return &common.InvalidRequest{Message: fmt.Sprintf("OriginID (%s) contains one/some invalid characters (eg: <, >, =, ', \", &, space, \\, /)", metaData.OriginID)}
		}
	}

	if metaData.DestOrgID == "" {
		metaData.DestOrgID = orgID
	} else if !common.IsValidName(metaData.DestOrgID) {
		return &common.InvalidRequest{Message: fmt.Sprintf("DestOrgID (%s) contains one/some invalid characters (eg: <, >, =, ', \", &, space, \\, /)", metaData.DestOrgID)}
	}

	if metaData.ExpectedConsumers == 0 {
		metaData.ExpectedConsumers = 1
	} else if metaData.ExpectedConsumers == -1 {
		metaData.ExpectedConsumers = math.MaxInt32
	}

	lockIndex := common.HashStrings(metaData.DestOrgID, metaData.ObjectType, metaData.ObjectID)
	apiObjectLocks.Lock(lockIndex)
	common.ObjectLocks.Lock(lockIndex)

	existingObject, existingObjStatus, _ := store.RetrieveObjectAndStatus(orgID, objectType, objectID)
	if existingObjStatus != "" && existingObjStatus != common.ReadyToSend && existingObjStatus != common.NotReadyToSend && existingObjStatus != common.Verifying && existingObjStatus != common.VerificationFailed {
		common.ObjectLocks.Unlock(lockIndex)
		apiObjectLocks.Unlock(lockIndex)
		return &common.InvalidRequest{Message: "Can't update object of the receiving side"}
	}

	// Store the object in the storage module
	status := common.NotReadyToSend
	//metaData.DataVerified = false
	if metaData.Link != "" || metaData.NoData || metaData.SourceDataURI != "" {
		status = common.ReadyToSend
		if metaData.NoData {
			data = nil
			metaData.Link = ""
			metaData.SourceDataURI = ""
			metaData.PublicKey = ""
			metaData.Signature = ""
			//metaData.DataVerified = true
		}
	} else if metaData.MetaOnly {
		// data is nil
		data = nil
		reader, err := store.RetrieveObjectData(metaData.DestOrgID, metaData.ObjectType, metaData.ObjectID, false)
		if err != nil {
			common.ObjectLocks.Unlock(lockIndex)
			apiObjectLocks.Unlock(lockIndex)
			return err
		}
		if reader != nil {
			status = common.ReadyToSend
			store.CloseDataReader(reader)
		}
		// for MetaOnly, we will re-use the checksum fields
		if existingObject != nil {
			metaData.HashAlgorithm = existingObject.HashAlgorithm
			metaData.PublicKey = existingObject.PublicKey
			metaData.Signature = existingObject.Signature
		}
		// If no data in the database, then status is notReady (data == nil, status == notReady)

		//metaData.DataVerified = true //don't need to verify data again
	}
	// if !metaData.DataVerified && !common.NeedDataVerification(metaData) {
	// 	metaData.DataVerified = true
	// }

	metaData.ChunkSize = common.Configuration.MaxDataChunkSize
	if data != nil {
		metaData.ObjectSize = int64(len(data))
		if !common.NeedDataVerification(metaData) {
			status = common.ReadyToSend
		}
	}

	// Verify
	// data signature verification if metadata has both publicKey and signature
	// data is nil for metaOnly object. Meta-only object will not apply data verification
	var deletedDestinations []common.StoreDestinationStatus
	var err common.SyncServiceError
	if data != nil && common.NeedDataVerification(metaData) {
		// Store metadata, with correct verified status
		deletedDestinations, err = store.StoreObject(metaData, nil, status)
		if err != nil {
			common.ObjectLocks.Unlock(lockIndex)
			apiObjectLocks.Unlock(lockIndex)
			return err
		}

		// Set object status from "notReady" to "verifying"
		status = common.Verifying
		if err = store.UpdateObjectStatus(orgID, objectType, objectID, status); err != nil {
			if log.IsLogging(logger.ERROR) {
				log.Error("Failed to update object status to %s for object %s/%s/%s", status, orgID, objectType, objectID)
			}
			common.ObjectLocks.Unlock(lockIndex)
			apiObjectLocks.Unlock(lockIndex)
			return err
		}
		// will no store data if object metadata not exist
		dataReader := bytes.NewReader(data)
		dataVf := dataVerifier.NewDataVerifier(metaData.HashAlgorithm, metaData.PublicKey, metaData.Signature)
		if success, err := dataVf.VerifyDataSignature(dataReader, orgID, objectType, objectID, ""); !success || err != nil {
			if log.IsLogging(logger.ERROR) && err != nil {
				log.Error("Failed to verify data for object %s %s, Error: %s\n", objectType, objectID, err.Error())
			}

			dataVf.RemoveUnverifiedData(metaData)
			status = common.VerificationFailed
			if updateStatusErr := store.UpdateObjectStatus(orgID, objectType, objectID, status); updateStatusErr != nil && log.IsLogging(logger.ERROR) {
				log.Error("Failed to update object status to %s for %s %s, Error: %s\n", status, objectType, objectID, updateStatusErr.Error())
			}

			common.ObjectLocks.Unlock(lockIndex)
			apiObjectLocks.Unlock(lockIndex)
			return err
		} else {
			// verified, update object status to "ready"
			status = common.ReadyToSend
			if err = store.UpdateObjectStatus(orgID, objectType, objectID, status); err != nil {
				if log.IsLogging(logger.ERROR) {
					log.Error("Failed to update object status to %s for object %s/%s/%s", status, orgID, objectType, objectID)
				}
				common.ObjectLocks.Unlock(lockIndex)
				apiObjectLocks.Unlock(lockIndex)
				return err
			}
		}

		// if err = store.UpdateObjectDataVerifiedStatus(metaData.DestOrgID, metaData.ObjectType, metaData.ObjectID, true); err != nil {
		// 	common.ObjectLocks.Unlock(lockIndex)
		// 	apiObjectLocks.Unlock(lockIndex)
		// 	return err
		// }
	} else {
		// Store metadata and data, with correct verified status
		deletedDestinations, err = store.StoreObject(metaData, data, status)
		if err != nil {
			common.ObjectLocks.Unlock(lockIndex)
			apiObjectLocks.Unlock(lockIndex)
			return err
		}
	}

	store.DeleteNotificationRecords(metaData.DestOrgID, metaData.ObjectType, metaData.ObjectID, "", "")

	if status == common.NotReadyToSend || status == common.VerificationFailed || status == common.Verifying || metaData.Inactive {
		common.ObjectLocks.Unlock(lockIndex)
		apiObjectLocks.Unlock(lockIndex)
		return nil
	}

	// StoreObject increments the instance id, we need to fetch the updated meta data
	updatedMetaData, err := store.RetrieveObject(metaData.DestOrgID, metaData.ObjectType, metaData.ObjectID)

	if err != nil {
		common.ObjectLocks.Unlock(lockIndex)
		apiObjectLocks.Unlock(lockIndex)
		return err
	}

	common.ObjectLocks.Unlock(lockIndex)
	apiObjectLocks.Unlock(lockIndex)
	//var deleteNotificationsInfo []common.NotificationInfo
	if len(deletedDestinations) != 0 {
		// Should be in antoher thread
		if trace.IsLogging(logger.DEBUG) {
			trace.Debug("In UpdateObject. Send object to objectQueue for delete%s %s\n", objectType, objectID)
		}

		objectInQueue := common.ObjectInQueue{NotificationAction: common.Delete, NotificationType: common.TypeDestination, Object: *updatedMetaData, Destinations: deletedDestinations}
		objectQueue.SendObjectToQueue(objectInQueue)

		if trace.IsLogging(logger.DEBUG) {
			trace.Debug("In UpdateObject. Continue to updateDestination %s %s\n", objectType, objectID)
		}
	}

	// Should be in antoher thread
	if trace.IsLogging(logger.DEBUG) {
		trace.Debug("In UpdateObject. Send object to objectQueue for update%s %s\n", objectType, objectID)
	}

	objectInQueue := common.ObjectInQueue{NotificationAction: common.Update, NotificationType: common.TypeObject, Object: *updatedMetaData, Destinations: []common.StoreDestinationStatus{}}
	objectQueue.SendObjectToQueue(objectInQueue)

	if trace.IsLogging(logger.DEBUG) {
		trace.Debug("In UpdateObject. Return response for UpdateObject %s %s\n", objectType, objectID)
	}

	return nil
}

// GetObjectStatus sends the status of the object to the app
// Call the storage module to get the status of the object and return it in the response
func GetObjectStatus(orgID string, objectType string, objectID string) (string, common.SyncServiceError) {
	if trace.IsLogging(logger.DEBUG) {
		trace.Debug("In GetObjectStatus. Get status of %s %s\n", objectType, objectID)
	}

	common.HealthStatus.ClientRequestReceived()

	lockIndex := common.HashStrings(orgID, objectType, objectID)
	apiObjectLocks.RLock(lockIndex)
	defer apiObjectLocks.RUnlock(lockIndex)

	return store.RetrieveObjectStatus(orgID, objectType, objectID)
}

// ListUpdatedObjects provides a list of edge updated objects
// Call the storage module to get the list of edge updated objects and send it to the app
func ListUpdatedObjects(orgID string, objectType string, received bool) ([]common.MetaData, common.SyncServiceError) {
	apiLock.RLock()
	defer apiLock.RUnlock()

	common.HealthStatus.ClientRequestReceived()

	updatedObjects, err := store.RetrieveUpdatedObjects(orgID, objectType, received)

	if trace.IsLogging(logger.DEBUG) {
		trace.Debug("In ListUpdatedObjects. Get %s %s. returned %d objects\n", orgID, objectType, len(updatedObjects))
	}

	return updatedObjects, err
}

// ListObjectsWithDestinationPolicy provides a list of objects that have a DestinationPolicy
func ListObjectsWithDestinationPolicy(orgID string, received bool) ([]common.ObjectDestinationPolicy, common.SyncServiceError) {
	apiLock.RLock()
	defer apiLock.RUnlock()

	common.HealthStatus.ClientRequestReceived()

	objects, err := store.RetrieveObjectsWithDestinationPolicy(orgID, received)

	if trace.IsLogging(logger.DEBUG) {
		trace.Debug("In ListObjectsWithDestinationPolicy. Get %s. Returned %d objects\n", orgID, len(objects))
	}

	return objects, err
}

// ListObjectsWithDestinationPolicyByService provides a list of objects that have a DestinationPolicy and are
// associated with a service
func ListObjectsWithDestinationPolicyByService(orgID, serviceOrgID, serviceName string) ([]common.ObjectDestinationPolicy, common.SyncServiceError) {
	apiLock.RLock()
	defer apiLock.RUnlock()

	common.HealthStatus.ClientRequestReceived()

	objects, err := store.RetrieveObjectsWithDestinationPolicyByService(orgID, serviceOrgID, serviceName)

	if trace.IsLogging(logger.DEBUG) {
		trace.Debug("In ListObjectsWithDestinationPolicyByService. Get %s/%s. Returned %d objects\n",
			serviceOrgID, serviceName, len(objects))
	}

	return objects, err
}

// ListObjectsWithDestinationPolicyUpdatedSince provides a list of objects that have a DestinationPolicy that has been updated since the specified time
func ListObjectsWithDestinationPolicyUpdatedSince(orgID string, since int64) ([]common.ObjectDestinationPolicy, common.SyncServiceError) {
	apiLock.RLock()
	defer apiLock.RUnlock()

	common.HealthStatus.ClientRequestReceived()

	objects, err := store.RetrieveObjectsWithDestinationPolicyUpdatedSince(orgID, since)

	if trace.IsLogging(logger.DEBUG) {
		trace.Debug("In ListObjectsWithDestinationPolicyByService. Get %s since %d. Returned %d objects\n",
			orgID, since, len(objects))
	}

	return objects, err
}

// ListObjectsWithFilters provides a list of objects that satisfy the given conditions
func ListObjectsWithFilters(orgID string, destinationPolicy *bool, dpServiceOrgID string, dpServiceName string, dpPropertyName string, since int64, objectType string, objectID string, destinationType string, destinationID string, noData *bool, expirationTimeBefore string, deleted *bool) ([]common.MetaData, common.SyncServiceError) {
	apiLock.RLock()
	defer apiLock.RUnlock()

	common.HealthStatus.ClientRequestReceived()

	objects, err := store.RetrieveObjectsWithFilters(orgID, destinationPolicy, dpServiceOrgID, dpServiceName, dpPropertyName, since, objectType, objectID, destinationType, destinationID, noData, expirationTimeBefore, deleted)

	if trace.IsLogging(logger.DEBUG) {
		trace.Debug("In ListObjectsWithFilters. Get %s. Returned %d objects\n", orgID, len(objects))
	}

	return objects, err
}

// ListAllObjects provides a list of all objects with the specified type
func ListAllObjects(orgID string, objectType string) ([]common.ObjectDestinationPolicy, common.SyncServiceError) {
	apiLock.RLock()
	defer apiLock.RUnlock()

	common.HealthStatus.ClientRequestReceived()

	objects, err := store.RetrieveAllObjects(orgID, objectType)

	if trace.IsLogging(logger.DEBUG) {
		trace.Debug("In ListAllObjects. Get %s:%s. Returned %d objects\n", orgID, objectType, len(objects))
	}

	return objects, err
}

// GetObject delivers an object to the app
// Call the storage module to get the object's meta data and send it to the app
func GetObject(orgID string, objectType string, objectID string) (*common.MetaData, common.SyncServiceError) {
	if trace.IsLogging(logger.DEBUG) {
		trace.Debug("In GetObject. Get %s %s\n", objectType, objectID)
	}

	common.HealthStatus.ClientRequestReceived()

	lockIndex := common.HashStrings(orgID, objectType, objectID)
	apiObjectLocks.RLock(lockIndex)
	defer apiObjectLocks.RUnlock(lockIndex)

	return store.RetrieveObject(orgID, objectType, objectID)
}

// GetObjectData delivers object data to the app
// Call the storage module to get the object's data and send it to the app
func GetObjectData(orgID string, objectType string, objectID string) (io.Reader, common.SyncServiceError) {
	if trace.IsLogging(logger.DEBUG) {
		trace.Debug("In GetObjectData. Get data %s %s\n", objectType, objectID)
	}

	common.HealthStatus.ClientRequestReceived()

	lockIndex := common.HashStrings(orgID, objectType, objectID)
	apiObjectLocks.RLock(lockIndex)
	defer apiObjectLocks.RUnlock(lockIndex)

	metaData, status, err := store.RetrieveObjectAndStatus(orgID, objectType, objectID)
	if err != nil {
		return nil, err
	}
	if metaData == nil || status == common.NotReadyToSend || status == common.Verifying || status == common.VerificationFailed || status == common.ReceiverVerifying || status == common.ReceiverVerificationFailed || status == common.PartiallyReceived {
		return nil, nil
	}

	// if !metaData.DataVerified {
	// 	return nil, nil
	// }
	if metaData.DestinationDataURI != "" && status == common.CompletelyReceived {
		return dataURI.GetData(metaData.DestinationDataURI, false)
	}
	if metaData.SourceDataURI != "" && status == common.ReadyToSend {
		return dataURI.GetData(metaData.SourceDataURI, false)
	}
	return store.RetrieveObjectData(orgID, objectType, objectID, false)
}

// GetRemovedDestinationPolicyServicesFromESS get the removedDestinationPolicyServices list
// Call the storage module to get the object's removedDestinationPolicyServices
func GetRemovedDestinationPolicyServicesFromESS(orgID string, objectType string, objectID string) ([]common.ServiceID, common.SyncServiceError) {
	if trace.IsLogging(logger.DEBUG) {
		trace.Debug("In GetRemovedDestinationPolicyServicesFromESS. Get RemovedDestinationPolicyServices for object %s %s\n", objectType, objectID)
	}

	common.HealthStatus.ClientRequestReceived()

	lockIndex := common.HashStrings(orgID, objectType, objectID)
	apiObjectLocks.RLock(lockIndex)
	defer apiObjectLocks.RUnlock(lockIndex)

	_, removedDestinationPolicyServices, err := store.RetrieveObjectAndRemovedDestinationPolicyServices(orgID, objectType, objectID)
	if trace.IsLogging(logger.DEBUG) {
		trace.Debug("In GetRemovedDestinationPolicyServicesFromESS. Get %d RemovedDestinationPolicyServices for object %s %s\n", len(removedDestinationPolicyServices), objectType, objectID)
	}
	return removedDestinationPolicyServices, err
}

// PutObjectAllData stores an object's data
// Verify data signature (if publicKey and signature both have value)
// Call the storage module to store the object's data
// Return true if the object was found and updated
// Return false and no error if the object was not found
func PutObjectAllData(orgID string, objectType string, objectID string, dataReader io.Reader) (bool, common.SyncServiceError) {
	if trace.IsLogging(logger.DEBUG) {
		trace.Debug("In PutObjectAllData. Update data %s %s\n", objectType, objectID)
	}

	common.HealthStatus.ClientRequestReceived()

	lockIndex := common.HashStrings(orgID, objectType, objectID)
	apiObjectLocks.Lock(lockIndex)
	common.ObjectLocks.Lock(lockIndex)

	metaData, status, err := store.RetrieveObjectAndStatus(orgID, objectType, objectID)
	if err != nil {
		common.ObjectLocks.Unlock(lockIndex)
		apiObjectLocks.Unlock(lockIndex)
		return false, err
	}
	if metaData == nil {
		common.ObjectLocks.Unlock(lockIndex)
		apiObjectLocks.Unlock(lockIndex)
		return false, nil
	}
	if status != common.ReadyToSend && status != common.NotReadyToSend && status != common.Verifying && status != common.VerificationFailed {
		common.ObjectLocks.Unlock(lockIndex)
		apiObjectLocks.Unlock(lockIndex)
		return false, &common.InvalidRequest{Message: "Can't update data of the receiving side"}
	}
	if metaData.NoData {
		common.ObjectLocks.Unlock(lockIndex)
		apiObjectLocks.Unlock(lockIndex)
		return false, &common.InvalidRequest{Message: "Can't update data, the NoData flag is set to true"}
	}

	var dataVf *dataVerifier.DataVerifier
	if common.NeedDataVerification(*metaData) {
		// Set object status from "notReady" to "verifying"
		if err := store.UpdateObjectStatus(orgID, objectType, objectID, common.Verifying); err != nil {
			if log.IsLogging(logger.ERROR) {
				log.Error("Failed to update object status to %s for object %s/%s/%s", common.Verifying, orgID, objectType, objectID)
			}
			common.ObjectLocks.Unlock(lockIndex)
			apiObjectLocks.Unlock(lockIndex)
			return false, &common.InternalError{Message: "Failed to update object status to verifying"}
		}

		if trace.IsLogging(logger.DEBUG) {
			trace.Debug("In PutObjectAllData. Start data verification %s %s\n", objectType, objectID)
		}

		//start data verification. After verified, the data is stored. object size is updated, dataID is incremented
		dataVf = dataVerifier.NewDataVerifier(metaData.HashAlgorithm, metaData.PublicKey, metaData.Signature)
		if success, err := dataVf.VerifyDataSignature(dataReader, orgID, objectType, objectID, ""); !success || err != nil {
			errMessage := ""
			if log.IsLogging(logger.ERROR) {
				if err != nil {
					errMessage = err.Error()
				}
				log.Error("Failed to verify data for object %s %s, remove unverified data. Error: %s\n", objectType, objectID, errMessage)
			}
			dataVf.RemoveUnverifiedData(*metaData)

			if updateErr := store.UpdateObjectStatus(orgID, objectType, objectID, common.VerificationFailed); updateErr != nil {
				if log.IsLogging(logger.ERROR) {
					log.Error("Failed to update object status to %s for object %s/%s/%s, Error: %s", common.VerificationFailed, orgID, objectType, objectID, updateErr.Error())
				}
			}
			common.ObjectLocks.Unlock(lockIndex)
			apiObjectLocks.Unlock(lockIndex)
			return false, &common.InternalError{Message: "Failed to verify and store data, Error: " + errMessage}
		}

		if err := store.UpdateObjectStatus(orgID, objectType, objectID, common.ReadyToSend); err != nil {
			if log.IsLogging(logger.ERROR) {
				log.Error("Failed to update object status to %s for object %s/%s/%s", common.ReadyToSend, orgID, objectType, objectID)
			}
			common.ObjectLocks.Unlock(lockIndex)
			apiObjectLocks.Unlock(lockIndex)
			return false, &common.InternalError{Message: "Failed to updated object status to " + common.ReadyToSend}
		}
		if trace.IsLogging(logger.DEBUG) {
			trace.Debug("In PutObjectAllData. data verified for object %s %s\n", objectType, objectID)
		}
	} else {
		// After the data is stored. object size is updated, dataID is incremented, object status is set to "ready"
		if exists, err := store.StoreObjectData(orgID, objectType, objectID, dataReader); err != nil || !exists {
			common.ObjectLocks.Unlock(lockIndex)
			apiObjectLocks.Unlock(lockIndex)
			return false, err
		}
	}

	if metaData.SourceDataURI != "" {
		if err = store.UpdateObjectSourceDataURI(orgID, objectType, objectID, ""); err != nil {
			common.ObjectLocks.Unlock(lockIndex)
			apiObjectLocks.Unlock(lockIndex)
			return false, err
		}
	}

	var updatedMetaData *common.MetaData
	// StoreObject increments the instance id if this is a data update, we need to fetch the updated meta data
	// Also, StoreObjectData updates the ObjectSize, so we need to fetch the updated meta data
	updatedMetaData, err = store.RetrieveObject(orgID, objectType, objectID)
	if err != nil {
		common.ObjectLocks.Unlock(lockIndex)
		apiObjectLocks.Unlock(lockIndex)
		return false, err
	}

	if updatedMetaData.Inactive {
		// Don't send inactive objects to the other side
		common.ObjectLocks.Unlock(lockIndex)
		apiObjectLocks.Unlock(lockIndex)
		return true, nil
	}

	// Should be in antoher thread
	if trace.IsLogging(logger.DEBUG) {
		trace.Debug("In PutObjectAllData. Send object to objectQueue %s %s\n", objectType, objectID)
	}

	common.ObjectLocks.Unlock(lockIndex)
	apiObjectLocks.Unlock(lockIndex)
	objectInQueue := common.ObjectInQueue{NotificationAction: common.Update, NotificationType: common.TypeObject, Object: *updatedMetaData, Destinations: []common.StoreDestinationStatus{}}
	objectQueue.SendObjectToQueue(objectInQueue)

	if trace.IsLogging(logger.DEBUG) {
		trace.Debug("In PutObjectAllData. Return response for PutObjectData %s %s\n", objectType, objectID)
	}
	return true, nil
}

func PutObjectChunkData(orgID string, objectType string, objectID string, dataReader io.Reader, startOffset int64, endOffset int64, totalSize int64, uploadOwnerID string) (bool, common.SyncServiceError) {
	if trace.IsLogging(logger.DEBUG) {
		trace.Debug("In PutObjectChunkData. Update data %s %s %s, startOffset: %d, endOffset: %d. Check if is leader: %t. UploadOwnerID: %s, current CSS ID: %s\n", orgID, objectType, objectID, startOffset, endOffset, leader.CheckIfLeader(), uploadOwnerID, leader.GetLeaderID())
	}

	if !leader.CheckIfLeader() {
		if trace.IsLogging(logger.DEBUG) {
			trace.Debug("In PutObjectChunkData. This is not leader, ignore...")
		}
		return false, &common.IgnoredRequest{Message: "Request Ignored by non-leader"}
	}

	if uploadOwnerID != "" && uploadOwnerID != leader.GetLeaderID() {
		if log.IsLogging(logger.ERROR) {
			log.Error("Failed to put chunk data for %s %s %s. It is leader, but uploadOwnerID (%s) != CSSID (%s)", orgID, objectType, objectID, uploadOwnerID, leader.GetLeaderID())
		}
		return false, &common.InternalError{Message: "leader changed during the chunk uploading"}
	}

	// 2 situations when reach here:
	// It is leader && uploadOwnerID == leader.GetLeaderID()
	// It is leader && uploadOwnerID == ""

	common.HealthStatus.ClientRequestReceived()

	lockIndex := common.HashStrings(orgID, objectType, objectID)
	apiObjectLocks.Lock(lockIndex)
	common.ObjectLocks.Lock(lockIndex)

	metaData, status, err := store.RetrieveObjectAndStatus(orgID, objectType, objectID)
	if err != nil {
		common.ObjectLocks.Unlock(lockIndex)
		apiObjectLocks.Unlock(lockIndex)
		return false, err
	}
	if metaData == nil {
		common.ObjectLocks.Unlock(lockIndex)
		apiObjectLocks.Unlock(lockIndex)
		return false, nil
	}
	if status != common.ReadyToSend && status != common.NotReadyToSend && status != common.Verifying && status != common.VerificationFailed {
		common.ObjectLocks.Unlock(lockIndex)
		apiObjectLocks.Unlock(lockIndex)
		return false, &common.InvalidRequest{Message: "Can't update data of the receiving side"}
	}
	if metaData.NoData {
		common.ObjectLocks.Unlock(lockIndex)
		apiObjectLocks.Unlock(lockIndex)
		return false, &common.InvalidRequest{Message: "Can't update data, the NoData flag is set to true"}
	}

	isFirstChunk := startOffset == 0
	isLastChunk := false
	dataSize := endOffset - startOffset + 1

	// append Data to temp file/data
	isTempData := false
	if common.NeedDataVerification(*metaData) {
		isTempData = true
	}

	if trace.IsLogging(logger.DEBUG) {
		trace.Debug("In PutObjectChunkData for %s %s %s, isTempData: %t, isFirstChunk: %t, dataSize to store: %d \n", orgID, objectType, objectID, isTempData, isFirstChunk, dataSize)
	}

	if isLastChunk, err = store.AppendObjectData(orgID, objectType, objectID, dataReader, 0, startOffset, totalSize,
		isFirstChunk, isLastChunk, isTempData); err != nil {
		if log.IsLogging(logger.ERROR) {
			log.Error("Failed to append data for %s %s %s from offset %d to %d, Error: %s\n", orgID, objectType, objectID, startOffset, endOffset, err.Error())
		}
		common.ObjectLocks.Unlock(lockIndex)
		apiObjectLocks.Unlock(lockIndex)
		return false, err
	}

	if !isLastChunk {
		common.ObjectLocks.Unlock(lockIndex)
		apiObjectLocks.Unlock(lockIndex)

		return true, nil
<<<<<<< HEAD
	} else if isTempData {
		// Is lastChunk and need data verification:
		// send object to queue for data verification, and return
		if trace.IsLogging(logger.DEBUG) {
			trace.Debug("In PutObjectChunkData, send object %s %s to data verification queue\n", objectType, objectID)
		}
		common.ObjectLocks.Unlock(lockIndex)
		apiObjectLocks.Unlock(lockIndex)
		objectForDataVerification := common.ObjectInVerifyQueue{Object: *metaData}
		objectDataVerifyQueue.SendObjectToQueue(objectForDataVerification)
=======
	} else {
		// Is lastChunk
		if isTempData {
			// Verify data
			if common.NeedDataVerification(*metaData) {
				//start data verification
				if trace.IsLogging(logger.DEBUG) {
					trace.Debug("In PutObjectData. Start data verification %s %s\n", objectType, objectID)
				}
				// verify data
				dataVf := dataVerifier.NewDataVerifier(metaData.HashAlgorithm, metaData.PublicKey, metaData.Signature)
				if dr, err := dataVf.GetTempData(*metaData); err != nil {
					common.ObjectLocks.Unlock(lockIndex)
					apiObjectLocks.Unlock(lockIndex)
					return false, &common.InvalidRequest{Message: "Failed to get temp data for data verify, Error: " + err.Error()}
				} else if success, err := dataVf.VerifyDataSignature(dr, orgID, objectType, objectID, ""); !success || err != nil {
					if log.IsLogging(logger.ERROR) {
						log.Error("Failed to verify data for object %s %s, remove unverified data\n", objectType, objectID)
					}
					dataVf.RemoveUnverifiedData(*metaData)
					common.ObjectLocks.Unlock(lockIndex)
					apiObjectLocks.Unlock(lockIndex)
					errMsg := ""
					if err != nil && trace.IsLogging(logger.ERROR) {
						errMsg = err.Error()
						log.Error("Failed to verify data for object %s %s, Error: %s\n", objectType, objectID, errMsg)
					}

					return false, &common.InvalidRequest{Message: "Failed to verify and store data, Error: " + errMsg}
				}
				if trace.IsLogging(logger.DEBUG) {
					trace.Debug("In PutObjectChunkData. data verified for object %s %s\n", objectType, objectID)
				}

				// If the data has been verified, then set metadata.DataVerified to true
				if err = store.UpdateObjectDataVerifiedStatus(orgID, objectType, objectID, true); err != nil {
					common.ObjectLocks.Unlock(lockIndex)
					apiObjectLocks.Unlock(lockIndex)
					return false, err
				}
>>>>>>> 79106d2e

		if trace.IsLogging(logger.DEBUG) {
			trace.Debug("In PutObjectChunkData. Return response for PutObjectChunkData %s %s\n", objectType, objectID)
		}

		return true, nil
	} else {
		// It is last chunk, and no data verification is needed
		if trace.IsLogging(logger.DEBUG) {
			trace.Debug("In PutObjectChunkData, received last chunk for %s %s. Data verificaton is not applied\n", objectType, objectID)
		}
		// handle object info (update metadata.ObjectSize, metadata.InstanceId, metaData.DataId and object status from notReady to Ready), because Store.AppendObjectData will not modify those object info
		if _, err := store.HandleObjectInfoForLastDataChunk(orgID, objectType, objectID, false, totalSize); err != nil {
			common.ObjectLocks.Unlock(lockIndex)
			apiObjectLocks.Unlock(lockIndex)
			return false, err
		}
		var updatedMetaData *common.MetaData
		// StoreObject increments the instance id if this is a data update, we need to fetch the updated meta data
		// Also, StoreObjectData updates the ObjectSize, so we need to fetch the updated meta data
		updatedMetaData, err = store.RetrieveObject(orgID, objectType, objectID)
		if err != nil {
			common.ObjectLocks.Unlock(lockIndex)
			apiObjectLocks.Unlock(lockIndex)
			return false, err
		}

		if updatedMetaData.Inactive {
			// Don't send inactive objects to the other side
			common.ObjectLocks.Unlock(lockIndex)
			apiObjectLocks.Unlock(lockIndex)
			return true, nil
		}

		// Should be in antoher thread
		if trace.IsLogging(logger.DEBUG) {
			trace.Debug("In PutObjectChunkData. Send object to objectQueue %s %s\n", objectType, objectID)
		}

		common.ObjectLocks.Unlock(lockIndex)
		apiObjectLocks.Unlock(lockIndex)
		objectInQueue := common.ObjectInQueue{NotificationAction: common.Update, NotificationType: common.TypeObject, Object: *updatedMetaData, Destinations: []common.StoreDestinationStatus{}}
		objectQueue.SendObjectToQueue(objectInQueue)

		if trace.IsLogging(logger.DEBUG) {
			trace.Debug("In PutObjectChunkData. Return response for PutObjectChunkData %s %s\n", objectType, objectID)
		}
		return true, nil
	}
}

// ObjectConsumed is used when an app indicates that it consumed the object
// Send "consumed" notification to the object's origin
// Call the storage module to mark the object as consumed
func ObjectConsumed(orgID string, objectType string, objectID string) common.SyncServiceError {
	if trace.IsLogging(logger.DEBUG) {
		trace.Debug("In ObjectConsumed. Consumed %s %s\n", objectType, objectID)
	}

	common.HealthStatus.ClientRequestReceived()

	lockIndex := common.HashStrings(orgID, objectType, objectID)
	apiObjectLocks.Lock(lockIndex)
	defer apiObjectLocks.Unlock(lockIndex)

	common.ObjectLocks.Lock(lockIndex)

	metaData, status, err := store.RetrieveObjectAndStatus(orgID, objectType, objectID)
	if err != nil {
		if log.IsLogging(logger.ERROR) {
			log.Error("Failed to find object %s to mark as consumed. Error: %s", orgID+":"+objectType+":"+objectID, err.Error())
		}
		common.ObjectLocks.Unlock(lockIndex)
		return err
	}
	if status == "" {
		if log.IsLogging(logger.ERROR) {
			log.Error("Failed to find object %s to mark as consumed.", orgID+":"+objectType+":"+objectID)
		}
		common.ObjectLocks.Unlock(lockIndex)
		return &common.InvalidRequest{Message: "Failed to find object to mark as consumed"}
	}

	if status != common.CompletelyReceived && status != common.ObjReceived {
		message := fmt.Sprintf("Invalid attempt to mark object in status %s as consumed\n", status)
		if log.IsLogging(logger.ERROR) {
			log.Error(message)
		}
		common.ObjectLocks.Unlock(lockIndex)
		return &common.InvalidRequest{Message: message}
	}

	if c, err := store.DecrementAndReturnRemainingConsumers(orgID, objectType, objectID); err != nil {
		if log.IsLogging(logger.ERROR) {
			log.Error("Error in objectConsumed: failed to decrement consumers count. Error: %s\n", err)
		}
		common.ObjectLocks.Unlock(lockIndex)
	} else if c == 0 {
		if err := store.UpdateObjectStatus(orgID, objectType, objectID, common.ObjConsumed); err != nil {
			common.ObjectLocks.Unlock(lockIndex)
			return err
		}

		common.ObjectLocks.Unlock(lockIndex)
		notificationsInfo, err := communications.PrepareObjectStatusNotification(*metaData, common.Consumed)

		if err != nil {
			return err
		}
		return communications.SendNotifications(notificationsInfo)
	} else {
		common.ObjectLocks.Unlock(lockIndex)
	}

	return nil
}

// ObjectPolicyReceived is called when an application wants to mark an object as having received its
// destination policy
func ObjectPolicyReceived(orgID string, objectType string, objectID string) common.SyncServiceError {
	if trace.IsLogging(logger.DEBUG) {
		trace.Debug("In ObjectPolicyReceived. Received %s %s\n", objectType, objectID)
	}

	common.HealthStatus.ClientRequestReceived()

	lockIndex := common.HashStrings(orgID, objectType, objectID)
	apiObjectLocks.Lock(lockIndex)
	defer apiObjectLocks.Unlock(lockIndex)

	common.ObjectLocks.Lock(lockIndex)

	err := store.MarkDestinationPolicyReceived(orgID, objectType, objectID)

	common.ObjectLocks.Unlock(lockIndex)

	return err
}

// ObjectReceived is called when an app indicates that it received the object
// Call the storage module to mark the object as received
func ObjectReceived(orgID string, objectType string, objectID string) common.SyncServiceError {
	if trace.IsLogging(logger.DEBUG) {
		trace.Debug("In ObjectReceived. Received %s %s\n", objectType, objectID)
	}

	common.HealthStatus.ClientRequestReceived()

	lockIndex := common.HashStrings(orgID, objectType, objectID)
	apiObjectLocks.Lock(lockIndex)
	defer apiObjectLocks.Unlock(lockIndex)

	common.ObjectLocks.Lock(lockIndex)

	status, err := store.RetrieveObjectStatus(orgID, objectType, objectID)
	if err != nil {
		if log.IsLogging(logger.ERROR) {
			log.Error("Failed to find object %s to mark as received. Error: %s", orgID+":"+objectType+":"+objectID, err.Error())
		}
		common.ObjectLocks.Unlock(lockIndex)
		return err
	}
	if status == "" {
		if log.IsLogging(logger.ERROR) {
			log.Error("Failed to find object %s to mark as received.", orgID+":"+objectType+":"+objectID)
		}
		common.ObjectLocks.Unlock(lockIndex)
		return &common.InvalidRequest{Message: "Failed to find object to mark as received"}
	}

	if status != common.CompletelyReceived && status != common.ObjReceived {
		message := fmt.Sprintf("Invalid attempt to mark object in status %s as received\n", status)
		if log.IsLogging(logger.ERROR) {
			log.Error(message)
		}
		common.ObjectLocks.Unlock(lockIndex)
		return &common.InvalidRequest{Message: message}
	}

	var c int
	if c, err = store.DecrementAndReturnRemainingReceivers(orgID, objectType, objectID); err != nil {
		if log.IsLogging(logger.ERROR) {
			log.Error("Error in objectReceived: failed to decrement receivers count. Error: %s\n", err)
		}
	} else if c == 0 {
		err = store.UpdateObjectStatus(orgID, objectType, objectID, common.ObjReceived)
	}

	common.ObjectLocks.Unlock(lockIndex)

	return err
}

// ObjectDeleted is called when an app indicates that 1) it deleted the object, or 2) service acknowlege service reference change
// For 1):
// Send "deleted" notification to the object's origin
// Call the storage module to delete the object if deleted by all the consumers
// For 2):
// service will be removed from ESS lastDestinationPolicyServices array
func ObjectDeleted(userID string, orgID string, objectType string, objectID string) common.SyncServiceError {
	if trace.IsLogging(logger.DEBUG) {
		trace.Debug("In ObjectDeleted. Deleted %s %s\n", objectType, objectID)
	}

	common.HealthStatus.ClientRequestReceived()

	lockIndex := common.HashStrings(orgID, objectType, objectID)
	apiObjectLocks.Lock(lockIndex)
	defer apiObjectLocks.Unlock(lockIndex)

	common.ObjectLocks.Lock(lockIndex)

	if trace.IsLogging(logger.DEBUG) {
		trace.Debug("Retrieve object and status for %s %s\n", objectType, objectID)
	}
	metaData, status, err := store.RetrieveObjectAndStatus(orgID, objectType, objectID)
	if err != nil {
		if log.IsLogging(logger.ERROR) {
			log.Error("Failed to find object %s to confirm deletion. Error: %s", orgID+":"+objectType+":"+objectID, err.Error())
		}
		common.ObjectLocks.Unlock(lockIndex)
		return err
	}

	if trace.IsLogging(logger.DEBUG) {
		trace.Debug("Status of %s %s is: %s\n", objectType, objectID, status)
	}

	if status == "" {
		if log.IsLogging(logger.ERROR) {
			log.Error("Failed to find object %s to confirm deletion.", orgID+":"+objectType+":"+objectID)
		}
		common.ObjectLocks.Unlock(lockIndex)
		return &common.InvalidRequest{Message: "Failed to find object to confirm deletion"}
	}

	if trace.IsLogging(logger.DEBUG) {
		trace.Debug("metaData.Deleted of %s %s is: %t\n", objectType, objectID, metaData.Deleted)
	}

	if metaData.Deleted {
		if status != common.ObjDeleted {
			message := fmt.Sprintf("Invalid attempt to confirm deletion of object in status %s\n", status)
			if log.IsLogging(logger.ERROR) {
				log.Error(message)
			}
			common.ObjectLocks.Unlock(lockIndex)
			return &common.InvalidRequest{Message: message}
		}

		if c, err := store.DecrementAndReturnRemainingConsumers(orgID, objectType, objectID); err != nil {
			if log.IsLogging(logger.ERROR) {
				log.Error("Error in objectDeleted: failed to decrement consumers count. Error: %s\n", err)
			}
			common.ObjectLocks.Unlock(lockIndex)
		} else if c == 0 {
			common.ObjectLocks.Unlock(lockIndex)
			notificationsInfo, err := communications.PrepareObjectStatusNotification(*metaData, common.Deleted)
			if err != nil {
				return err
			}
			return communications.SendNotifications(notificationsInfo)
		} else {
			common.ObjectLocks.Unlock(lockIndex)
		}

	} else {
		if trace.IsLogging(logger.DEBUG) {
			trace.Debug("metaData.Deleted of %s %s is: %t, get lastRemovedPolicyServices\n", objectType, objectID, metaData.Deleted)
		}

		_, lastRemovedPolicyServices, err := store.RetrieveObjectAndRemovedDestinationPolicyServices(orgID, objectType, objectID)
		if err != nil {
			if log.IsLogging(logger.ERROR) {
				log.Error("Failed to find lastDestinationPolicyServices for object %s to confirm service reference change. Error: %s", orgID+":"+objectType+":"+objectID, err.Error())
			}
			common.ObjectLocks.Unlock(lockIndex)
			return err
		}

		if len(lastRemovedPolicyServices) == 0 {
			message := fmt.Sprintln("Invalid attempt to confirm deletion of object with empty lastRemovedPolicyServices list")
			if log.IsLogging(logger.ERROR) {
				log.Error(message)
			}
			common.ObjectLocks.Unlock(lockIndex)
			return &common.InvalidRequest{Message: message}
		}

		// only for debugging:
		if trace.IsLogging(logger.DEBUG) {
			trace.Debug("length of lastRemovedPolicyServices: %d\n", len(lastRemovedPolicyServices))
			trace.Debug("Get lastRemovedPolicyServices: \n")
			for _, s := range lastRemovedPolicyServices {
				trace.Debug("%s/%s/%s \n", s.OrgID, s.Version, s.ServiceName)
			}

			trace.Debug("Remove serviceID: %s from ESS lastRemovedPolicyServices\n", userID)
			trace.Debug("lastRemovedPolicyServices length before removal: %d\n", len(lastRemovedPolicyServices))
		}

		updatedLastRemovePolicyServices, removed := common.RemoveServiceFromServiceList(userID, lastRemovedPolicyServices)
		if !removed {
			message := fmt.Sprintln("Invalid attempt to confirm deletion of object for service not in lastRemovedPolicyServices")
			if log.IsLogging(logger.ERROR) {
				log.Error(message)
			}
			common.ObjectLocks.Unlock(lockIndex)
			return &common.InvalidRequest{Message: message}
		}

		if trace.IsLogging(logger.DEBUG) {
			trace.Debug("lastRemovedPolicyServices length after removal: %d\n", len(updatedLastRemovePolicyServices))
		}

		if err = store.UpdateRemovedDestinationPolicyServices(orgID, objectType, objectID, updatedLastRemovePolicyServices); err != nil {
			if log.IsLogging(logger.ERROR) {
				log.Error("Failed to update lastDestinationPolicyServices for object %s to confirm service reference change. Error: %s", orgID+":"+objectType+":"+objectID, err.Error())
			}
			common.ObjectLocks.Unlock(lockIndex)
			return err
		}

		// only for debugging:
		if trace.IsLogging(logger.DEBUG) {
			_, lastRemovedPolicyServices, err = store.RetrieveObjectAndRemovedDestinationPolicyServices(orgID, objectType, objectID)
			trace.Debug("Get lastRemovedPolicyServices again: \n")
			if err != nil {
				trace.Debug("RetrieveObjectAndRemovedDestinationPolicyServices err: %s\n", err)
				common.ObjectLocks.Unlock(lockIndex)
			}
			for _, s := range lastRemovedPolicyServices {
				trace.Debug("%s/%s/%s \n", s.OrgID, s.Version, s.ServiceName)
			}

		}

		// keep this line
		common.ObjectLocks.Unlock(lockIndex)

	}

	return nil
}

// DeleteObject deletes an object from storage
// Call the storage module to delete the object and return the response
func DeleteObject(orgID string, objectType string, objectID string) common.SyncServiceError {
	if trace.IsLogging(logger.DEBUG) {
		trace.Debug("In DeleteObject. Delete %s %s\n", objectType, objectID)
	}

	common.HealthStatus.ClientRequestReceived()

	lockIndex := common.HashStrings(orgID, objectType, objectID)
	apiObjectLocks.Lock(lockIndex)
	common.ObjectLocks.Lock(lockIndex)

	metaData, status, err := store.RetrieveObjectAndStatus(orgID, objectType, objectID)
	if err != nil {
		common.ObjectLocks.Unlock(lockIndex)
		apiObjectLocks.Unlock(lockIndex)
		return err
	}
	if metaData == nil {
		common.ObjectLocks.Unlock(lockIndex)
		apiObjectLocks.Unlock(lockIndex)
		return &common.InvalidRequest{Message: "Object not found"}
	}
	if status != common.NotReadyToSend && status != common.ReadyToSend && status != common.Verifying && status != common.VerificationFailed {
		// This node is not the originator of the object being deleted.
		// ESS is not allowed to remove such objects
		if common.Configuration.NodeType == common.ESS {
			common.ObjectLocks.Unlock(lockIndex)
			apiObjectLocks.Unlock(lockIndex)
			return &common.InvalidRequest{Message: "Can't delete object on the receiving side for ESS"}
		}
		// CSS removes them without notifying the other side
		err = storage.DeleteStoredObject(store, *metaData)
		common.ObjectLocks.Unlock(lockIndex)
		apiObjectLocks.Unlock(lockIndex)
		return err
	}

	if err := storage.DeleteStoredData(store, *metaData); err != nil {
		common.ObjectLocks.Unlock(lockIndex)
		apiObjectLocks.Unlock(lockIndex)
		return err
	}

	if err := store.MarkObjectDeleted(orgID, objectType, objectID); err != nil {
		common.ObjectLocks.Unlock(lockIndex)
		apiObjectLocks.Unlock(lockIndex)
		return err
	}
	common.ObjectLocks.Unlock(lockIndex)
	apiObjectLocks.Unlock(lockIndex)

	// Notify the receivers of the object that it was deleted
	// Should be in antoher thread
	if trace.IsLogging(logger.DEBUG) {
		trace.Debug("In DeleteObject. Send object to objectQueue %s %s\n", objectType, objectID)
	}

	objectInQueue := common.ObjectInQueue{NotificationAction: common.Delete, NotificationType: common.TypeObject, Object: *metaData, Destinations: []common.StoreDestinationStatus{}}
	objectQueue.SendObjectToQueue(objectInQueue)

	if trace.IsLogging(logger.DEBUG) {
		trace.Debug("In DeleteObject. Return response for DeleteObject %s %s\n", objectType, objectID)
	}
	return nil
}

// ActivateObject activates an inactive object
// Call the storage module to activate the object and return the response
func ActivateObject(orgID string, objectType string, objectID string) common.SyncServiceError {
	if trace.IsLogging(logger.DEBUG) {
		trace.Debug("In ActivateObject. Activate %s %s\n", objectType, objectID)
	}

	common.HealthStatus.ClientRequestReceived()

	lockIndex := common.HashStrings(orgID, objectType, objectID)
	apiObjectLocks.Lock(lockIndex)

	common.ObjectLocks.Lock(lockIndex)

	metaData, status, err := store.RetrieveObjectAndStatus(orgID, objectType, objectID)
	if err != nil {
		common.ObjectLocks.Unlock(lockIndex)
		apiObjectLocks.Unlock(lockIndex)
		return err
	}
	if metaData == nil {
		common.ObjectLocks.Unlock(lockIndex)
		apiObjectLocks.Unlock(lockIndex)
		return &common.InvalidRequest{Message: "Object not found"}
	}
	if status != common.NotReadyToSend && status != common.ReadyToSend && status != common.Verifying && status != common.VerificationFailed {
		common.ObjectLocks.Unlock(lockIndex)
		apiObjectLocks.Unlock(lockIndex)
		return &common.InvalidRequest{Message: "Can't activate object on the receiving side"}
	}

	if err := store.ActivateObject(orgID, objectType, objectID); err != nil {
		common.ObjectLocks.Unlock(lockIndex)
		apiObjectLocks.Unlock(lockIndex)
		return err
	}

	if status == common.ReadyToSend {
		// Should be in antoher thread
		if trace.IsLogging(logger.DEBUG) {
			trace.Debug("In ActivateObject. Send object to objectQueue %s %s\n", objectType, objectID)
		}
		common.ObjectLocks.Unlock(lockIndex)
		apiObjectLocks.Unlock(lockIndex)
		objectInQueue := common.ObjectInQueue{NotificationAction: common.Update, NotificationType: common.TypeObject, Object: *metaData, Destinations: []common.StoreDestinationStatus{}}
		objectQueue.SendObjectToQueue(objectInQueue)

		if trace.IsLogging(logger.DEBUG) {
			trace.Debug("In ActivateObject. Return response for ActivateObject %s %s\n", objectType, objectID)
		}
		return nil
	}

	common.ObjectLocks.Unlock(lockIndex)
	apiObjectLocks.Unlock(lockIndex)
	return nil
}

// ListDestinations lists all destinations
func ListDestinations(orgID string) ([]common.Destination, common.SyncServiceError) {
	if trace.IsLogging(logger.DEBUG) {
		trace.Debug("In ListDestinations.\n")
	}

	common.HealthStatus.ClientRequestReceived()

	apiLock.RLock()
	defer apiLock.RUnlock()

	return store.RetrieveDestinations(orgID, "")
}

// ResendObjects asks the other side to resend all the relevant objects
func ResendObjects() common.SyncServiceError {
	if trace.IsLogging(logger.DEBUG) {
		trace.Debug("In ResendObjects.\n")
	}

	common.HealthStatus.ClientRequestReceived()

	if common.Configuration.NodeType == common.CSS {
		return &common.InvalidRequest{Message: "CSS can't request to resend objects"}
	}
	return communications.ResendObjects()
}

// Delete the organization
func deleteOrganization(orgID string) common.SyncServiceError {
	common.HealthStatus.ClientRequestReceived()

	if common.Configuration.NodeType == common.ESS {
		return &common.InvalidRequest{Message: "ESS can't delete organization"}
	}

	if common.SingleOrgCSS {
		return &common.InvalidRequest{Message: "Can't modify organizations for single organization CSS"}
	}

	apiLock.Lock()
	defer apiLock.Unlock()

	if err := store.DeleteOrganization(orgID); err != nil {
		return err
	}
	if err := store.DeleteOrganizationInfo(orgID); err != nil {
		return err
	}

	return communications.Comm.DeleteOrganization(orgID)
}

func updateOrganization(orgID string, org common.Organization) common.SyncServiceError {
	common.HealthStatus.ClientRequestReceived()

	if !common.IsValidName(orgID) {
		return &common.InvalidRequest{Message: fmt.Sprintf("Organization ID (%s) contains invalid characters", orgID)}
	}

	if common.Configuration.NodeType == common.ESS {
		return &common.InvalidRequest{Message: "ESS can't add organization"}
	}

	if common.SingleOrgCSS {
		return &common.InvalidRequest{Message: "Can't modify organizations for single organization CSS"}
	}

	if common.Configuration.CSSOnWIoTP {
		return &common.InvalidRequest{Message: "Can't modify organizations for CSS on WIoTP "}
	}

	if org.Address == "" && (common.Configuration.CommunicationProtocol == common.MQTTProtocol ||
		common.Configuration.CommunicationProtocol == common.HybridMQTT) {
		return &common.InvalidRequest{Message: fmt.Sprintf("Can't create MQTT client for organization %s: no broker address\n", org.OrgID)}
	}

	if orgID != org.OrgID {
		return &common.InvalidRequest{Message: fmt.Sprintf("Org ID (%s) in the URL doesn't match the org-id (%s) in the payload", orgID, org.OrgID)}
	}

	if !common.IsValidName(orgID) {
		return &common.InvalidRequest{Message: fmt.Sprintf("Org ID (%s) contains invalid characters", org.OrgID)}
	}

	apiLock.Lock()
	defer apiLock.Unlock()

	timestamp, err := store.StoreOrganization(org)
	if err != nil {
		return err
	}

	return communications.Comm.UpdateOrganization(org, timestamp)
}

func getOrganizations() ([]common.Organization, common.SyncServiceError) {
	common.HealthStatus.ClientRequestReceived()

	if common.Configuration.NodeType == common.ESS {
		return nil, &common.InvalidRequest{Message: "ESS doesn't have organizations"}
	}

	apiLock.RLock()
	defer apiLock.RUnlock()

	orgs := make([]common.Organization, 0)

	if common.SingleOrgCSS {
		var protocol string
		if common.Configuration.MQTTUseSSL {
			protocol = "ssl"
		} else {
			protocol = "tcp"
		}
		address := fmt.Sprintf("%s://%s:%d", protocol, common.Configuration.BrokerAddress, common.Configuration.BrokerPort)
		org := common.Organization{OrgID: common.Configuration.OrgID, Address: address}
		orgs = append(orgs, org)
	} else {
		storedOrgs, err := store.RetrieveOrganizations()
		if err != nil {
			return nil, err
		}
		for _, storedOrg := range storedOrgs {
			orgs = append(orgs, storedOrg.Org)
		}
	}
	return orgs, nil
}

// GetObjectDestinationsStatus gets the destinations of the object and their statuses
func GetObjectDestinationsStatus(orgID string, objectType string, objectID string) ([]common.DestinationsStatus, common.SyncServiceError) {
	common.HealthStatus.ClientRequestReceived()

	lockIndex := common.HashStrings(orgID, objectType, objectID)
	apiObjectLocks.RLock(lockIndex)
	defer apiObjectLocks.RUnlock(lockIndex)

	dests, err := store.GetObjectDestinationsList(orgID, objectType, objectID)
	if err != nil {
		return nil, err
	}
	if len(dests) == 0 {
		return nil, nil
	}
	result := make([]common.DestinationsStatus, 0)
	for _, d := range dests {
		result = append(result, common.DestinationsStatus{DestType: d.Destination.DestType, DestID: d.Destination.DestID,
			Status: d.Status, Message: d.Message})
	}
	return result, nil
}

// GetObjectsForDestination gets objects that are in use on a given node
func GetObjectsForDestination(orgID string, destType string, destID string) ([]common.ObjectStatus, common.SyncServiceError) {
	common.HealthStatus.ClientRequestReceived()

	apiLock.RLock()
	defer apiLock.RUnlock()

	if common.Configuration.NodeType != common.CSS {
		return nil, nil
	}
	return store.GetObjectsForDestination(orgID, destType, destID)
}

// UpdateObjectDestinations updates object's destinations
func UpdateObjectDestinations(orgID string, objectType string, objectID string, destinationsList []string) common.SyncServiceError {
	common.HealthStatus.ClientRequestReceived()

	if common.Configuration.NodeType != common.CSS {
		return &common.InvalidRequest{Message: "ESS doesn't support destinations update"}
	}

	lockIndex := common.HashStrings(orgID, objectType, objectID)
	apiObjectLocks.Lock(lockIndex)

	metaData, status, deletedDestinations, addedDestinations, err := store.UpdateObjectDestinations(orgID, objectType, objectID, destinationsList)
	if err != nil {
		apiObjectLocks.Unlock(lockIndex)
		return err
	}

	apiObjectLocks.Unlock(lockIndex)

	if len(deletedDestinations) != 0 {
		// Should be in antoher thread
		if trace.IsLogging(logger.DEBUG) {
			trace.Debug("In UpdateObjectDestinations. Send object to objectQueue for delete%s %s\n", objectType, objectID)
		}

		objectInQueue := common.ObjectInQueue{NotificationAction: common.Delete, NotificationType: common.TypeDestination, Object: *metaData, Destinations: deletedDestinations}
		objectQueue.SendObjectToQueue(objectInQueue)

		if trace.IsLogging(logger.DEBUG) {
			trace.Debug("In UpdateObjectDestinations. Continue to add destinations\n")
		}
	}

	if len(addedDestinations) != 0 && status == common.ReadyToSend {
		// Should be in antoher thread
		if trace.IsLogging(logger.DEBUG) {
			trace.Debug("In UpdateObjectDestinations. Send object to objectQueue for update%s %s\n", objectType, objectID)
		}

		objectInQueue := common.ObjectInQueue{NotificationAction: common.Update, NotificationType: common.TypeDestination, Object: *metaData, Destinations: addedDestinations}
		objectQueue.SendObjectToQueue(objectInQueue)

		if trace.IsLogging(logger.DEBUG) {
			trace.Debug("In UpdateObjectDestinations. Continue to return response %s %s\n", objectType, objectID)
		}
	}

	if trace.IsLogging(logger.DEBUG) {
		trace.Debug("In set destination. removed destination for object %s %s: \n", objectType, objectID)
		for _, deleted := range deletedDestinations {
			trace.Debug("%s: %s", deleted.Destination.DestType, deleted.Destination.DestID)
		}

		trace.Debug("In set destination. added destination for object %s %s: \n", objectType, objectID)
		for _, added := range addedDestinations {
			trace.Debug("%s: %s", added.Destination.DestType, added.Destination.DestID)
		}
	}
	return nil
}

// AddObjectDestinations adds destinations to object's destination list
func AddObjectDestinations(orgID string, objectType string, objectID string, destinationsList []string) common.SyncServiceError {
	common.HealthStatus.ClientRequestReceived()

	if common.Configuration.NodeType != common.CSS {
		return &common.InvalidRequest{Message: "ESS doesn't support destinations update"}
	}

	lockIndex := common.HashStrings(orgID, objectType, objectID)
	apiObjectLocks.Lock(lockIndex)

	metaData, status, addedDestinations, err := store.AddObjectDestinations(orgID, objectType, objectID, destinationsList)
	if err != nil {
		apiObjectLocks.Unlock(lockIndex)
		return err
	}

	apiObjectLocks.Unlock(lockIndex)
	if len(addedDestinations) != 0 && status == common.ReadyToSend {
		// Should be in antoher thread
		if trace.IsLogging(logger.DEBUG) {
			trace.Debug("In AddObjectDestinations. Send object to objectQueue for update%s %s\n", objectType, objectID)
		}

		objectInQueue := common.ObjectInQueue{NotificationAction: common.Update, NotificationType: common.TypeDestination, Object: *metaData, Destinations: addedDestinations}
		objectQueue.SendObjectToQueue(objectInQueue)

		if trace.IsLogging(logger.DEBUG) {
			trace.Debug("In AddObjectDestinations. Continue to return response %s %s\n", objectType, objectID)
		}
	}

	if trace.IsLogging(logger.DEBUG) {
		trace.Debug("In add destinations, added destination for object %s %s: \n", objectType, objectID)
		for _, added := range addedDestinations {
			trace.Debug("%s: %s", added.Destination.DestType, added.Destination.DestID)
		}
	}
	return nil
}

// DeleteObjectDestinations deletes destinations from object's destination list
func DeleteObjectDestinations(orgID string, objectType string, objectID string, destinationsList []string) common.SyncServiceError {
	common.HealthStatus.ClientRequestReceived()

	if common.Configuration.NodeType != common.CSS {
		return &common.InvalidRequest{Message: "ESS doesn't support destinations update"}
	}

	lockIndex := common.HashStrings(orgID, objectType, objectID)
	apiObjectLocks.Lock(lockIndex)

	metaData, _, deletedDestinations, err := store.DeleteObjectDestinations(orgID, objectType, objectID, destinationsList)
	if err != nil {
		apiObjectLocks.Unlock(lockIndex)
		return err
	}

	apiObjectLocks.Unlock(lockIndex)

	if len(deletedDestinations) != 0 {
		// Should be in antoher thread
		if trace.IsLogging(logger.DEBUG) {
			trace.Debug("In DeleteObjectDestinations. Send object to objectQueue for delete%s %s\n", objectType, objectID)
		}

		objectInQueue := common.ObjectInQueue{NotificationAction: common.Delete, NotificationType: common.TypeDestination, Object: *metaData, Destinations: deletedDestinations}
		objectQueue.SendObjectToQueue(objectInQueue)

		if trace.IsLogging(logger.DEBUG) {
			trace.Debug("In DeleteObjectDestinations. Continue to return response %s %s\n", objectType, objectID)
		}
	}

	if trace.IsLogging(logger.DEBUG) {
		trace.Debug("In delete destinations. removed destination for object %s %s: \n", objectType, objectID)
		for _, deleted := range deletedDestinations {
			trace.Debug("%s: %s", deleted.Destination.DestType, deleted.Destination.DestID)
		}
	}
	return nil
}

// DeleteWebhook deletes a WebHook
func DeleteWebhook(orgID string, objectType string, url string) common.SyncServiceError {
	common.HealthStatus.ClientRequestReceived()

	apiLock.Lock()
	defer apiLock.Unlock()
	return store.DeleteWebhook(orgID, objectType, url)
}

// RegisterWebhook registers a WebHook
func RegisterWebhook(orgID string, objectType string, webhook string) common.SyncServiceError {
	common.HealthStatus.ClientRequestReceived()

	apiLock.Lock()
	defer apiLock.Unlock()
	uri, err := url.Parse(webhook)
	if err != nil {
		return &common.InvalidRequest{Message: "Invalid webhook"}
	}
	if err != nil || (!strings.EqualFold(uri.Scheme, "http") && !strings.EqualFold(uri.Scheme, "https")) {
		return &common.InvalidRequest{Message: "Invalid destination data URI"}
	}

	return store.AddWebhook(orgID, objectType, webhook)
}

// AddUsersToACL adds users to an ACL.
// Note: Adding the first user to such an ACL automatically creates it.
func AddUsersToACL(aclType string, orgID string, key string, usernames []common.ACLentry) common.SyncServiceError {
	common.HealthStatus.ClientRequestReceived()

	apiLock.Lock()
	defer apiLock.Unlock()
	return store.AddUsersToACL(aclType, orgID, key, usernames)
}

// RemoveUsersFromACL removes users from an ACL.
// Note: Removing the last user from such an ACL automatically deletes it.
func RemoveUsersFromACL(aclType string, orgID string, key string, users []common.ACLentry) common.SyncServiceError {
	common.HealthStatus.ClientRequestReceived()

	apiLock.Lock()
	defer apiLock.Unlock()
	return store.RemoveUsersFromACL(aclType, orgID, key, users)
}

// RetrieveACL retrieves the list of users in the specified ACL
func RetrieveACL(aclType string, orgID string, key string, aclUserType string) ([]common.ACLentry, common.SyncServiceError) {
	common.HealthStatus.ClientRequestReceived()

	apiLock.RLock()
	defer apiLock.RUnlock()
	return store.RetrieveACL(aclType, orgID, key, aclUserType)
}

// RetrieveACLsInOrg retrieves the list of ACLs (object type/destination type) of the specified type in an organization
func RetrieveACLsInOrg(aclType string, orgID string) ([]string, common.SyncServiceError) {
	common.HealthStatus.ClientRequestReceived()

	apiLock.Lock()
	defer apiLock.Unlock()
	return store.RetrieveACLsInOrg(aclType, orgID)
}<|MERGE_RESOLUTION|>--- conflicted
+++ resolved
@@ -807,7 +807,7 @@
 		apiObjectLocks.Unlock(lockIndex)
 
 		return true, nil
-<<<<<<< HEAD
+
 	} else if isTempData {
 		// Is lastChunk and need data verification:
 		// send object to queue for data verification, and return
@@ -818,48 +818,6 @@
 		apiObjectLocks.Unlock(lockIndex)
 		objectForDataVerification := common.ObjectInVerifyQueue{Object: *metaData}
 		objectDataVerifyQueue.SendObjectToQueue(objectForDataVerification)
-=======
-	} else {
-		// Is lastChunk
-		if isTempData {
-			// Verify data
-			if common.NeedDataVerification(*metaData) {
-				//start data verification
-				if trace.IsLogging(logger.DEBUG) {
-					trace.Debug("In PutObjectData. Start data verification %s %s\n", objectType, objectID)
-				}
-				// verify data
-				dataVf := dataVerifier.NewDataVerifier(metaData.HashAlgorithm, metaData.PublicKey, metaData.Signature)
-				if dr, err := dataVf.GetTempData(*metaData); err != nil {
-					common.ObjectLocks.Unlock(lockIndex)
-					apiObjectLocks.Unlock(lockIndex)
-					return false, &common.InvalidRequest{Message: "Failed to get temp data for data verify, Error: " + err.Error()}
-				} else if success, err := dataVf.VerifyDataSignature(dr, orgID, objectType, objectID, ""); !success || err != nil {
-					if log.IsLogging(logger.ERROR) {
-						log.Error("Failed to verify data for object %s %s, remove unverified data\n", objectType, objectID)
-					}
-					dataVf.RemoveUnverifiedData(*metaData)
-					common.ObjectLocks.Unlock(lockIndex)
-					apiObjectLocks.Unlock(lockIndex)
-					errMsg := ""
-					if err != nil && trace.IsLogging(logger.ERROR) {
-						errMsg = err.Error()
-						log.Error("Failed to verify data for object %s %s, Error: %s\n", objectType, objectID, errMsg)
-					}
-
-					return false, &common.InvalidRequest{Message: "Failed to verify and store data, Error: " + errMsg}
-				}
-				if trace.IsLogging(logger.DEBUG) {
-					trace.Debug("In PutObjectChunkData. data verified for object %s %s\n", objectType, objectID)
-				}
-
-				// If the data has been verified, then set metadata.DataVerified to true
-				if err = store.UpdateObjectDataVerifiedStatus(orgID, objectType, objectID, true); err != nil {
-					common.ObjectLocks.Unlock(lockIndex)
-					apiObjectLocks.Unlock(lockIndex)
-					return false, err
-				}
->>>>>>> 79106d2e
 
 		if trace.IsLogging(logger.DEBUG) {
 			trace.Debug("In PutObjectChunkData. Return response for PutObjectChunkData %s %s\n", objectType, objectID)
